--- conflicted
+++ resolved
@@ -51,16 +51,10 @@
 	rm -fr .pytest_cache
 
 lint: ## check style with flake8 and black
-<<<<<<< HEAD
 	pydocstyle --config=setup.cfg xclim
-	flake8 xclim
-	black --check --target-version py37 xclim
-=======
-	pydocstyle --convention=numpy --match='(?!test_).*\.py' xclim
 	flake8 --config=setup.cfg xclim
 	black --check --target-version py38 xclim
 	isort --check --settings-file=setup.cfg
->>>>>>> 0819b801
 	pylint --rcfile=setup.cfg --exit-zero xclim
 
 test: ## run tests quickly with the default Python

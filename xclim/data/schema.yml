base: str(required=False)
doc: str(required=False)
keywords: str(required=False)
module: str(required=False)
realm: str(required=False)
references: str(required=False)
indicators: map(include('indicator'), key=regex(r'^[-\w]+$'))
variables: map(include('variable'), key=regex(r'^[\w]+$'), required=False)
---
indicator:
  abstract: str(required=False)
<<<<<<< HEAD
  allowed_periods: list(enum('A', 'Y', 'Q', 'M', 'W'), required=False)
  src_freq: list(str(), required=False)
=======
  allowed_periods: list(enum('A', 'Q', 'M', 'W'), required=False)
  src_freq: any(str(), list(str()), required=False)
>>>>>>> e1148b2e
  base: str(required=False)
  compute: str(required=False)
  input: map(str(), key=str(), required=False)
  keywords: str(required=False)
  missing: str(required=False)
  missing_options: map(key=str(), required=False)
  notes: str(required=False)
  cf_attrs: any(list(include('cf_attrs')), include('cf_attrs'), required=False)
  parameters: map(str(), num(), bool(), null(), include('parameter'), include('indexer'), key=str(), required=False)
  realm: str(required=False)
  references: str(required=False)
  title: str(required=False)
  context: str(required=False)

cf_attrs: map(str(), key=str(), required=False)

parameter:
  description: str(required=False)
  default: any(str(), num(), bool(), null(), include('indexer'), required=False)
  choices: list(str(), required=False)
  units: str(required=False)
  kind: int(required=False)

indexer:
  drop: bool(required=False)
  month: any(int(), list(int()), required=False)
  season: any(str(), list(str()), required=False)
  doy_bounds: list(int(), required=False, maxItems=2)
  date_bounds: list(str(), required=False, maxItems=2)
  include_bounds: any(bool(), list(bool(), bool()), required=False, maxItems=2)

variable:
  canonical_units: str(required=True)
  cell_methods: str(required=False)
  description: str(required=True)
  standard_name: str(required=False)
  data_flags: list(str(), any(), required=False)<|MERGE_RESOLUTION|>--- conflicted
+++ resolved
@@ -9,13 +9,8 @@
 ---
 indicator:
   abstract: str(required=False)
-<<<<<<< HEAD
   allowed_periods: list(enum('A', 'Y', 'Q', 'M', 'W'), required=False)
-  src_freq: list(str(), required=False)
-=======
-  allowed_periods: list(enum('A', 'Q', 'M', 'W'), required=False)
   src_freq: any(str(), list(str()), required=False)
->>>>>>> e1148b2e
   base: str(required=False)
   compute: str(required=False)
   input: map(str(), key=str(), required=False)

{
  "attrs_mapping": {
    "modifiers": [
      "m",
      "f",
      "mpl",
      "fpl",
      "nom"
    ],
    "YS": [
      "annuel",
      "annuelle",
      "annuels",
      "annuelles",
      "années"
    ],
    "AS-*": [
      "annuel",
      "annuelle",
      "annuels",
      "annuelles",
      "années"
    ],
    "MS": [
      "mensuel",
      "mensuelle",
      "mensuels",
      "mensuelles",
      "mois"
    ],
    "QS-*": [
      "saisonnier",
      "saisonnière",
      "saisonniers",
      "saisonnières",
      "saisons"
    ],
    "DJF": [
      "hivernal",
      "hivernale",
      "hivernaux",
      "hivernales",
      "hivers"
    ],
    "MAM": [
      "printanier",
      "printanière",
      "printaniers",
      "printanières",
      "printemps"
    ],
    "JJA": [
      "estival",
      "estivale",
      "estivaux",
      "estivales",
      "étés"
    ],
    "SON": [
      "automnal",
      "automnale",
      "automnaux",
      "automnales",
      "automnes"
    ],
    "norm": [
      "normal",
      "normale",
      "normaux",
      "normales"
    ],
    "m1": [
      "janvier"
    ],
    "m2": [
      "février"
    ],
    "m3": [
      "mars"
    ],
    "m4": [
      "avril"
    ],
    "m5": [
      "mai"
    ],
    "m6": [
      "juin"
    ],
    "m7": [
      "juillet"
    ],
    "m8": [
      "août"
    ],
    "m9": [
      "septembre"
    ],
    "m10": [
      "octobre"
    ],
    "m11": [
      "novembre"
    ],
    "m12": [
      "decembre"
    ],
    "mean": ["moyen", "moyenne", "moyens", "moyennes", "moyenne"],
    "max": ["maximal",  "maximale", "maximaux", "maximales", "maximum"],
    "min": ["minimal", "minimale", "minimaux", "minimales", "minimum"],
    "sum": ["total", "totale", "totaux", "totales", "somme"],
    "std": ["écart-type"]
  },
  "RAIN_FRZGR": {
    "long_name": "Nombre de jours de pluie sur sol gelé",
    "description": "Nombre {freq:m} de jours avec plus de {thresh} de pluie suivant sept jours consécutifs où la température était sous 0°C. Les précipitations sont considérées comme de la pluie lorsque la température moyenne est au-dessus de 0°C.",
    "title": "Nombre de jours de pluie sur sol gelé",
    "comment": "",
    "abstract": "Nombre de jours avec des précipitations au-dessus d'un certain seuil après 7 jours consécutifs où la température était sous 0°C. Les précipitations sont considérées comme de la pluie lorsque la température moyenne est au-dessus de 0°C."
  },
  "RX1DAY": {
    "long_name": "Précipitation maximale en 1 jour",
    "description": "Précipitation maximale en 1 jour {freq:f}",
    "title": "Précipitation maximale en 1 jour dans une période donnée.",
    "comment": "",
    "abstract": "Maximum des précipitations totales quotidiennes pour une période donnée."
  },
  "MAX_N_DAY_PRECIPITATION_AMOUNT": {
    "long_name": "Précipitation maximale sur {window} jours",
    "description": "Précipitation maximale sur {window} jours {freq:f}",
    "title": "Précipitation maximale cumulée sur un nombre de jours donné.",
    "comment": "",
    "abstract": "Maximum de la somme mobile des précipitations quotidiennes pour une période donnée."
  },
  "MAX_PR_INTENSITY": {
      "long_name": "Intensité maximale de précipitation sur une durée de {window} h",
      "description": "Intensité maximale {freq:f} de précipitation sur une fenêtre mobile de {window} h.",
      "title": "Intensité de précipitation maximale sur une durée et période donnée.",
      "comment": "",
      "keywords": "courbes IDF",
      "abstract": "Maximum de l'intensité de précipitation horaire pour une durée et période donnée."
  },
  "WETDAYS": {
    "long_name": "Nombre de jours pluvieux (précip >= {thresh})",
    "description": "Nombre {freq:m} de jours où les précipitations sont au-dessus de {thresh}.",
    "title": "Jours mouillés",
    "comment": "",
    "abstract": "Nombre de jours où les précipitations sont au-dessus d'un seuil."
  },
  "CDD": {
    "long_name": "Durée maximale d'une période sèche",
    "description": "Nombre {freq:m} maximal de jours consécutifs où les précipitations sont sous {thresh}.",
    "title": "Nombre maximal de jours secs consécutifs",
    "comment": "",
    "abstract": "Période la plus longue où la précipitation est sous un seuil."
  },
  "CWD": {
    "long_name": "Durée maximale d'une période pluvieuse",
    "description": "Nombre {freq:m} maximal de jours consécutifs où les précipitations sont au-dessus de {thresh}.",
    "title": "Durée de période pluvieuse",
    "comment": "",
    "abstract": "Période la plus longue où la précipitation est au-dessus d'un seuil."
  },
  "SDII": {
    "long_name": "Indice simple de l'intensité des précipitations",
    "description": "Indice simple d'intensité des précipitations {freq:m} [SDII]. Moyenne {freq:f} de la précipitation journalière pour les jours où la précipitation est au-dessus de {thresh}.",
    "title": "Indice simple de l'intensité des précipitations",
    "comment": "",
    "abstract": "Moyenne de la précipitation quotidienne pour les jours où la précipitation est au-dessus d'un seuil."
  },
  "PRCPTOT": {
    "long_name": "Précipitation totale",
    "description": "Précipitation totale {freq:f}",
    "title": "Précipitation accumulée totale (liquide ou solide)",
    "comment": "",
    "abstract": "Précipitation accumulée totale. Si la température journalière moyenne est donnée, le paramètre phase peut-être utilisé pour restreindre le calcul aux précipitations d'une seule phase (liquide ou solide). Les précipitations sont considérées solides si la température journalière moyenne est sous 0°C (et vice-versa)."
  },
  "LIQUIDPRCPTOT": {
    "long_name": "Précipitation liquide totale",
    "description": "Précipitation liquide totale {freq:f}, estimée comme la précipitation lorsque la température moyenne est >= 0°C",
    "title": "Précipitation liquide accumulée totale",
    "comment": "",
    "abstract": "Précipitation liquide accumulée totale. Les précipitations sont considérées liquides lorsque la température journalière moyenne est au-dessus de 0°C."
  },
  "SOLIDPRCPTOT": {
    "long_name": "Précipitation solide totale",
    "description": "Précipitation solide totale {freq:f}, estimée comme la précipitation lorsque la température moyenne est < 0°C",
    "title": "Précipitation solide accumulée totale",
    "comment": "",
    "abstract": "Précipitation liquide accumulée totale. Les précipitations sont considérées liquides lorsque la température journalière moyenne est sous 0°C."
  },
  "DC": {
    "long_name": "Indice de sécheresse",
    "description": "Code numérique estimant la teneur en humidité moyenne de couches organiques. Calculée avec la méthode de mise en route '{start_up_mode}'",
    "title": "Indice de sécheresse quotidien",
    "comment": "",
    "abstract": "L'indice de sécheresse fait partie du système canadien des Indices Forêt-Météo. C'est un code numérique estimant la teneur en humidité moyenne de couches organiques."
  },
  "TN_DAYS_ABOVE": {
    "long_name": "Nombre de jours avec Tmin > {thresh}",
    "description": "Nombre {freq:m} de jours où la température journalière minimale est au-dessus de {thresh}",
    "title": "Nombre de jours avec tmin au-dessus d'un certain seuil",
    "comment": "",
    "abstract": "Nombre de jours où la température journalière minimale est au-dessus d'un seuil."
  },
  "TN_DAYS_BELOW": {
    "long_name": "Nombre de jours avec Tmin < {thresh}",
    "description": "Nombre {freq:m} de jours où la température journalière minimale est sous {thresh}",
    "title": "Nombre de jours avec tmin sous un certain seuil",
    "comment": "",
    "abstract": "Nombre de jours où la température journalière minimale est sous un seuil."
  },
  "TG_DAYS_ABOVE": {
    "long_name": "Nombre de jours avec Tmoy > {thresh}",
    "description": "Nombre {freq:m} de jours où la température journalière moyenne est au-dessus de {thresh}",
    "title": "Nombre de jours avec tmoy au-dessus d'un certain seuil",
    "comment": "",
    "abstract": "Nombre de jours où la température journalière moyenne est au-dessus d'un seuil."
  },
  "TG_DAYS_BELOW": {
    "long_name": "Nombre de jours avec Tmoy < {thresh}",
    "description": "Nombre {freq:m} de jours où la température journalière moyenne est sous {thresh}",
    "title": "Nombre de jours avec tmoy sous un certain seuil",
    "comment": "",
    "abstract": "Nombre de jours où la température journalière moyenne est sous un seuil."
  },
  "TX_DAYS_ABOVE": {
    "long_name": "Nombre de jours avec Tmax > {thresh}",
    "description": "Nombre {freq:m} de jours où la température journalière maximale est au-dessus de {thresh}",
    "title": "Nombre de jours avec tmax au-dessus d'un certain seuil",
    "comment": "",
    "abstract": "Nombre de jours où la température journalière maximale est au-dessus d'un seuil."
  },
  "TX_DAYS_BELOW": {
    "long_name": "Nombre de jours avec Tmax < {thresh}",
    "description": "Nombre {freq:m} de jours où la température journalière maximale est sous {thresh}",
    "title": "Nombre de jours avec tmax sous un certain seuil",
    "comment": "",
    "abstract": "Nombre de jours où la température journalière maximale est sous un seuil."
  },
  "TX_TN_DAYS_ABOVE": {
    "long_name": "Nombre de jours avec Tmax > {thresh_tasmax} et Tmin > {thresh_tasmin}",
    "description": "Nombre {freq:m} de jours où la température journalière maximale excède {thresh_tasmax} et la température journalière minimale excède {thresh_tasmin}",
    "title": "Nombre de jours avec des températures quotidiennes minimales et maximales chaudes",
    "comment": "",
    "abstract": "Nombre de jours où les températures journalières maximales et minimales sont au-dessus de seuils donnés."
  },
  "HEAT_WAVE_FREQUENCY": {
    "long_name": "Nombre de vagues de chaleur (Tmin > {thresh_tasmin} et Tmax > {thresh_tasmax} pour {window} jours)",
    "description": "Nombre {freq:m} de vagues de chaleur. Une vague de chaleur se produit lorsque les températures quotidiennes minimales et maximales excèdent {thresh_tasmin} et {thresh_tasmax}, respectivement, durant au moins {window} jours.",
    "title": "Fréquence des vagues de chaleur",
    "comment": "",
    "abstract": "Nombre de vagues de chaleur. Une vague de chaleur se produit lorsque les températures journalières minimales et maximales excèdent des seuils donnés durant un certain nombre de jours."
  },
  "HEAT_WAVE_TOTAL_LENGTH": {
    "long_name": "Durée totale des vagues de chaleur (Tmin > {thresh_tasmin} et Tmax > {thresh_tasmax} pour >= {window} days)",
    "description": "Durée totale {freq:f} des vagues de chaleur. Une vague de chaleur se produit lorsque les températures quotidiennes minimales et maximales excèdent {thresh_tasmin} et {thresh_tasmax}, respectivement, durant au moins {window} jours.",
    "comment": "",
    "title": "Durée totale des vagues de chaleur",
    "abstract": "Durée totale des vagues de chaleur. Une vague de chaleur se produit lorsque les températures journalières minimales et maximales excèdent des seuils donnés durant un certain nombre de jours."
  },
  "HEAT_WAVE_MAX_LENGTH": {
    "long_name": "Longueur maximale des vagues de chaleur (Tmin > {thresh_tasmin} et Tmax > {thresh_tasmax} pour {window} jours au moins)",
    "description": "Longueur maximale {freq:f} des vagues de chaleur. Une vague de chaleur se produit lorsque les températures quotidiennes minimales et maximales excèdent {thresh_tasmin} et {thresh_tasmax}, respectivement, durant au moins {window} jours.",
    "comment": "",
    "title": "Longueur maximale des vagues de chaleur",
    "abstract": "Longueur maximale des vagues de chaleur. Une vague de chaleur se produit lorsque les températures journalières minimales et maximales excèdent des seuils donnés durant un certain nombre de jours."
  },
  "HEAT_WAVE_INDEX": {
    "long_name": "Nombre de jours de vague de chaleur",
    "description": "Nombre {freq:m} de jours de vague de chaleur, définie comme cinq jours consécutifs ou plus où la température est au-dessus de {thresh}.",
    "title": "Indice de vague de chaleur",
    "comment": "",
    "abstract": "Nombre de jours de vagues de chaleur. Une vague de chaleur se produit lorsque la température journalière maximale excède un seuil durant au moins 5 jours."
  },
  "TG": {
    "long_name": "température journalière moyenne",
    "description": "température journalière moyenne estimée par la médiane des températures maximales et minimales.",
    "title": "Moyenne des températures maximales et minimales",
    "comment": "",
    "abstract": "La température journalière moyenne en assumant une distribution symétrique des températures.  Tg = (Tx + Tn) / 2"
  },
  "TG_MIN": {
    "long_name": "Minimum de la température journalière moyenne",
    "description": "Minimum {freq:m} de la température journalière moyenne",
    "title": "Minimum de la température journalière moyenne",
    "comment": "",
    "abstract": "Minimum de la température journalière moyenne."
  },
  "TG_MAX": {
    "long_name": "Maximum de la température journalière moyenne",
    "description": "Maximum {freq:m} de la température journalière moyenne",
    "title": "Maximum de la température journalière moyenne",
    "comment": "",
    "abstract": "Maximum de la température journalière moyenne."
  },
  "TG_MEAN": {
    "long_name": "Moyenne de la température journalière moyenne",
    "description": "Moyenne {freq:f} de la température journalière moyenne",
    "title": "Moyenne de la température journalière moyenne",
    "comment": "",
    "abstract": "Moyenne de la température journalière moyenne."
  },
  "TG10P": {
    "long_name": "Nombre de jours où la température est au-dessus du 10e percentile",
    "description": "Nombre {freq:m} de jours où la température est au-dessus du 10e percentile. Le 10e percentile est calculé à partir d'une fenêtre de 5 jours centrée sur chaque jour du calendrier à l'intérieur d'une période de référence.",
    "title": "Nombre de jours où la température est au-dessus du 10e percentile",
    "comment": "",
    "abstract": "Nombre de jours où la température est au-dessus du 10e percentile"
  },
  "TG90P": {
    "long_name": "Nombre de jours où la température est au-dessus du 90e percentile",
    "description": "Nombre {freq:m} de jours où la température est au-dessus du 90e percentile. Le 90e percentile est calculé à partir d'une fenêtre de 5 jours centrée sur chaque jour du calendrier à l'intérieur d'une période de référence.",
    "title": "Nombre de jours où la température est au-dessus du 90e percentile",
    "comment": "",
    "abstract": "Number of days with daily mean temperature over the 90th percentile."
  },
  "TN_MIN": {
    "long_name": "Minimum de la température journalière minimale",
    "description": "Minimum {freq:m} de la température journalière minimale",
    "title": "Minimum de la température minimale",
    "comment": "",
    "abstract": "Minimum de la température journalière minimale."
  },
  "TN_MAX": {
    "long_name": "Maximum de la température journalière minimale",
    "description": "Maximum {freq:m} de la température journalière minimale",
    "title": "Maximum de la température minimale",
    "comment": "",
    "abstract": "Maximum de la température journalière minimale."
  },
  "TN_MEAN": {
    "long_name": "Moyenne de la température journalière minimale",
    "description": "Moyenne {freq:f} de la température journalière minimale",
    "title": "Moyenne de la température minimale",
    "comment": "",
    "abstract": "Moyenne de la température journalière minimale."
  },
  "TN10P": {
    "long_name": "Nombre de jours où la température minimale est au-dessus du 10e percentile",
    "description": "Nombre {freq:m} de jours où la température minimale est au-dessus du 10e percentile. Le 10e percentile est calculé à partir d'une fenêtre de 5 jours centrée sur chaque jour du calendrier à l'intérieur d'une période de référence.",
    "title": "Nombre de jours où la température minimale est au-dessus du 10e percentile",
    "comment": "",
    "abstract": "Nombre de jours où la température minimale est au-dessus du 10e percentile."
  },
  "TN90P": {
    "long_name": "Nombre de jours où la température minimale est au-dessus du 90e percentile",
    "description": "Nombre {freq:m} de jours où la température minimale est au-dessus du 90e percentile. Le 90e percentile est calculé à partir d'une fenêtre de 5 jours centrée sur chaque jour du calendrier à l'intérieur d'une période de référence.",
    "title": "Nombre de jours où la température minimale est au-dessus du 90e percentile",
    "comment": "",
    "abstract": "Nombre de jours où la température minimale est au-dessus du 90e percentile."
  },
  "TX_MIN": {
    "long_name": "Minimum de la température journalière maximale",
    "description": "Minimum {freq:m} de la température journalière maximale",
    "title": "Minimum de la température maximale",
    "comment": "",
    "abstract": "Minimum de la température journalière maximale."
  },
  "TX_MAX": {
    "long_name": "Maximum de la température journalière maximale",
    "description": "Maximum {freq:m} de la température journalière maximale",
    "title": "Maximum de la température maximale",
    "comment": "",
    "abstract": "Maximum de la température journalière maximale."
  },
  "TX_MEAN": {
    "long_name": "Moyenne de la température journalière maximale",
    "description": "Moyenne {freq:f} de la température journalière maximale",
    "title": "Moyenne de la température maximale",
    "comment": "",
    "abstract": "Moyenne de la température journalière maximale."
  },
  "TX10P": {
    "long_name": "Nombre de jours où la température maximale est au-dessus du 10e percentile",
    "description": "Nombre {freq:m} de jours où la température maximale est au-dessus du 10e percentile. Le 10e percentile est calculé à partir d'une fenêtre de 5 jours centrée sur chaque jour du calendrier à l'intérieur d'une période de référence.",
    "title": "Nombre de jours où la température maximale est au-dessus du 10e percentile",
    "comment": "",
    "abstract": "Nombre de jours où la température maximale est au-dessus du 10e percentile."
  },
  "TX90P": {
    "long_name": "Nombre de jours où la température maximale est au-dessus du 90e percentile",
    "description": "Nombre {freq:m} de jours où la température maximale est au-dessus du 90e percentile. Le 90e percentile est calculé à partir d'une fenêtre de 5 jours centrée sur chaque jour du calendrier à l'intérieur d'une période de référence.",
    "title": "Nombre de jours où la température maximale est au-dessus du 90e percentile",
    "comment": "",
    "abstract": "Nombre de jours où la température maximale est au-dessus du 90e percentile."
  },
  "DTRMAX": {
    "long_name": "Amplitude maximale de la température diurne",
    "description": "Maximum {freq:m} de l'amplitude diurne de température",
    "comment": "",
    "title": "Amplitude maxmimale de la température diurne",
    "abstract": "La différence maximale entre la température journalière maximale et la température journalière minimale."
  },
  "DTR": {
    "long_name": "Amplitude de la température diurne",
    "description": "Moyenne {freq:f} de l'amplitude diurne de température",
    "comment": "",
    "title": "Amplitude de la température diurne",
    "abstract": "La différence moyenne entre la température journalière maximale et la température journalière minimale."
  },
  "DTRVAR": {
    "long_name": "Variabilité de l'amplitude de la température diurne",
    "description": "Variabilité {freq:f} de l'amplitude de la température diurne (définie comme la moyenne de la variation journalière de l'amplitude de température sur une période donnée)",
    "title": "Variation quotidienne absolue moyenne de l'amplitude de la température diurne",
    "comment": "",
    "abstract": "La valeur absolue de la moyenne de l'amplitude de la température diurne."
  },
  "ETR": {
    "long_name": "Amplitude des températures extrêmes",
    "description": "Calcul {freq:m} de l'intervalle entre le maximum de la température journalière maximale et le minimum de la température journalière minimale",
    "title": "Intervalle des températures extrêmes",
    "comment": "",
    "abstract": "Le maximum de la température maximale moins le minimum de la température minimale."
  },
  "COLD_SPELL_DURATION_INDEX": {
    "long_name": "Indice de durée des vagues de froid",
    "description": "Nombre {freq:m} de jours de vague de froid. Une vague de froid se produit lorsque la température journalière minimale est sous le 10e percentile durant au moins {window} jours consécutifs. Le 10e percentile est calculé à partir d'une fenêtre de 5 jours centrée sur chaque jour du calendrier à l'intérieur d'une période de référence.",
    "title": "Indice de durée des vagues de froid",
    "comment": "",
    "abstract": "Nombre de jours de vagues de froid. Une vague de froid se produit lorsque la température journalière minimale est sous le 10e percentile durant au moins un certain nombre de jours consécutifs."
  },

  "COLD_SPELL_FREQUENCY": {
    "long_name": "Nombre de vagues de froid",
    "description": "Nombre {freq:m} de vagues de froid. Une vague de froid se produit lorsque la température journalière minimale est sous {thresh} durant au moins {window} jours consécutifs.",
    "title": "Nombre de vagues de froid",
    "comment": "",
    "abstract": "Nombre de vagues de froid. Une vague de froid se produit lorsque la température journalière minimale est sous un seuil durant au moins un certain nombre de jours consécutifs."
  },
  "COLD_SPELL_DAYS": {
    "long_name": "Jours de vagues de froid",
    "description": "Nombre {freq:m} de jours de vague de froid. Une vague de froid se produit lorsque la température journalière minimale est sous {thresh} durant au moins {window} jours consécutifs.",
    "title": "Jours de vague de froid",
    "comment": "",
    "abstract": "Nombre de jours de vagues de froid. Une vague de froid se produit lorsque la température journalière minimale est sous un seuil durant au moins un certain nombre de jours consécutifs."
  },
  "DLYFRZTHW": {
    "long_name": "Cycles de gel-dégel quotidien",
    "description": "Nombre {freq:m} de jours avec un gel-dégel : Tmax > {thresh_tasmax} et Tmin <= {thresh_tasmin}.",
    "title": "Nombre de jours avec un cycle de gel-dégel",
    "comment": "",
    "abstract": "Le nombre de jours où Tmax est au-dessus d'un seuil et Tmin sous un seuil, habituellement 0°C pour les deux."
  },
  "COOLING_DEGREE_DAYS": {
    "long_name": "Degré-jour de réfrigération (Tmoy > {thresh})",
    "description": "Cumul {freq:m} des degrés-jours de réfrigération (Température au-dessus de {thresh})",
    "title": "Degré-jour de réfrigération",
    "comment": "",
    "abstract": "Cumul des degrés-jours pour les jours où la température moyenne est au-dessus d'un seuil et que les immeubles doivent être réfrigérés."
  },
  "HEATING_DEGREE_DAYS": {
    "long_name": "Degré-jour de chauffe (Tmoy < {thresh})",
    "description": "Cumul {freq:m} des degrés-jours de chauffe (Température au-dessus de {thresh}).",
    "title": "Degré-jour de chauffe",
    "comment": "",
    "abstract": "Cumul des degrés-jours pour les jours où la température moyenne est sous un seuil et que les immeubles doivent être chauffés."
  },
  "GROWING_DEGREE_DAYS": {
    "long_name": "Degré-jour de croissance (Tmoy > {thresh})",
    "description": "Cumul {freq} des degrés-jours de croissance (Température au-dessus de {thresh})",
    "title": "Degré-jour de croissance",
    "comment": "",
    "abstract": "Cumul des degrés-jours pour les jours où la température moyenne est au-dessus d'un seuil."
  },
  "FRESHET_START": {
    "long_name": "Jour de l'année du début de la crue nivale",
    "description": "Jour de l'année du début de la crue nivale, défini comme le {window}e jour consécutif où la température excède {thresh}.",
    "title": "Nième jour consécutif où la température excède un seuil",
    "comment": "",
    "abstract": "Premier jour où la température excède un certain seuil depuis un certain nombre de jours consécutifs."
  },
  "FROST_SEASON_LENGTH": {
    "long_name": "Durée de la saison de gel (Tmin < 0°C)",
    "description": "Durée de la saison de gel, définie comme la période où Tmin est sous 0°C sans redoux de {window} jours ou plus.",
    "title": "Durée de la saison de gel",
    "abstract": "Durée de la saison de gel, définie comme la période où Tmin est sous 0°C sans redoux de {window} jours ou plus."
  },
  "FROST_DAYS": {
    "long_name": "Nombre de jours de gel (Tmin < 0C)",
    "description": "Nombre {freq:m} de jours où la température journalière minimale est sous 0°C.",
    "title": "Jours de gel",
    "comment": "",
    "abstract": "Nombre de jours où la température journalière minimale est sous 0°C."
  },
  "ICE_DAYS": {
    "long_name": "Nombre de jours de givre (Tmax < 0°C)",
    "description": "Nombre {freq:m} de jours où la température journalière maximale est sous 0°C.",
    "title": "Nombre de jours de givre",
    "comment": "",
    "abstract": "Nombre de jours où la température journalière maximale est sous 0°C."
  },
  "CONSECUTIVE_FROST_DAYS": {
    "long_name": "Durée maximale des périodes de gel (Tmin < 0°C)",
    "description": "Durée maximale {freq:f} des périodes où la température journalière minimale est sous 0°C.",
    "title": "Durée maximale des périodes de gel (Tmin < 0°C)",
    "comment": "",
    "abstract": "Durée maximale des périodes consécutives où la température journalière minimale est sous 0°C."
  },
  "GROWING_SEASON_LENGTH": {
    "long_name": "Durée de la saison de végétation",
    "description": "Nombre {freq:m} de jours entre la première occurrence d'au moins {window} jours consécutifs où la température journalière moyenne dépasse {thresh} et la première occurrence (après le {mid_date}) d'au moins {window} jours consécutifs où la température est sous {thresh}.",
    "comment": "",
    "title": "Durée de la saison de croissance",
    "abstract": "Nombre de jours entre la première série de N jours avec des températures journalières moyennes au-dessus d'un seuil et la première série de N jours avec des températures journalières moyennes sous ce même seuil."
  },
  "TROPICAL_NIGHTS": {
    "long_name": "Nombre de nuits tropicales (Tmin > {thresh})",
    "description": "Nombre {freq:m} de nuits tropicales : définies comme des jours avec une température minimale au-dessus de {thresh}",
    "title": "Nombre de nuits tropicales",
    "comment": "",
    "abstract": "Nombre de jours où la température minimale est au-dessus d'un seuil."
  },
  "BASE_FLOW_INDEX": {
    "long_name": "Flux de base",
    "description": "Minimum de la moyenne mobile sur 7 jours du flux moyen divisé par le flux moyen",
    "title": "Flux de base",
    "comment": "",
    "abstract": "Minimum de la moyenne mobile sur 7 jours du flux moyen divisé par le flux moyen."
  },
    "RB_FLASHINESS_INDEX": {
        "long_name": "Indice Richards-Baker de torrentialité",
        "description": "Indice Richards-Baker mesurant le caractère torrentiel d'un débit de rivière.",
        "title": "Indice Richards-Baker de torrentialité",
        "comment": "",
        "abstract": "Mesure des oscillations du débit relatif au débit moyen, quantifiant la fréquence et la rapidité des changements de débits."
    },
  "FREQ_ANALYSIS": {
    "long_name": "Période de retour {mode} {indexer} du flux de {window} jours",
    "description": "Analyse de fréquence pour le {mode} {indexer} du flux de {window} jours, estimé avec la distribution {dist:f}",
    "title": "Période de retour",
    "comment": "",
    "abstract": "Analyse de fréquence selon un mode et une distribution."
  },
  "STATS": {
    "long_name": "{op} du {indexer} {freq:m} du flux journalier",
    "description": "{op} du {indexer} {freq:m} du flux journalier",
    "title": "Calcul de statistiques sur des sous-périodes.",
    "comment": "",
    "abstract": ""
  },
  "FIT": {
    "long_name": "Paramètres d'une distribution {dist:f}",
    "description": "Paramètres d'une distribution {dist:f}",
    "title": "Calcul les paramètres d'une distribution univariée pour un ensemble de données.",
    "comment": "",
    "abstract": ""
  },
  "DOY_QMAX": {
    "long_name": "Jour de l'année du maximum le long de {indexer}",
    "description": "Jour de l'année du maximum le long de {indexer}",
    "comment": "",
    "title": "Jour de l'année du maximum.",
    "abstract": ""
  },
  "DOY_QMIN": {
    "long_name": "Jour de l'année du minimum le long de {indexer}",
    "description": "Jour de l'année du minimum le long de {indexer}",
    "comment": "",
    "title": "Jour de l'année du minimum.",
    "abstract": ""
  },
  "SEA_ICE_AREA": {
    "long_name": "Surface de la banquise",
    "description": "La somme des surfaces recouvertes de glace de mer là où sa concentration est d'au moins {thresh}.",
    "comment": "",
    "title": "Surface de la banquise",
    "abstract": "Mesure de surface totale des océans couverte de glace de mer."
  },
  "SEA_ICE_EXTENT": {
    "long_name": "Étendue de banquise",
    "description": "L'aire totale de toutes les régions où la concentration de glace de mer est d'au moins {thresh}.",
    "comment": "",
    "title": "Étendue de la banquise",
    "abstract": "Mesure de l'étendue de toutes les régions où la concentration de glace de mer excède un seuil."
  },
  "DRY_DAYS": {
    "long_name": "Nombre de jours secs (precip < {thresh})",
    "description": "Nombre {freq} de jours où la précipitation journalière est sous {thresh}.",
    "comment": "",
    "title": "Jours secs",
    "abstract": "Nombre de jours où la précipitation journalière est sous un seuil."
  },
  "HOT_SPELL_FREQUENCY": {
    "long_name": "Nombre de périodes chaudes (Tmax > {thresh_tasmax} durant >= {window} jours)",
    "description": "Nombre {freq} de périodes chaudes. Une période chaude se produit lorsque la température journalière maximale excède {thresh_tasmax} durant au moins {window} jours.",
    "comment": "",
    "title": "Fréquences des périodes chaudes",
    "abstract": "Nombre de périodes chaudes dans un période donnée. Une période chaude se produit lorsque la température journalière maximale excède un seuil spécifique durant un minimum de jours."
  },
  "LAST_SPRING_FROST": {
    "long_name": "Jour de l'année du dernier gel printanier",
    "description": "Jour de l'année du dernier gel printanier, defini comme le dernier jour où la température journalière moyenne reste sous {thresh} durant au moins {window} jours avant une certaine date.",
    "comment": "",
    "title": "Jour de l'année du dernier gel printanier",
    "abstract": "Dernier jour où la température est inférieur à un seuil durant un certain nombre de jours, limité par une date finale."
  },
  "HOT_SPELL_MAX_LENGTH": {
    "long_name": "Longueur maximale des périodes chaudes (Tmax > {thresh_tasmax} durant >= {window} jours)",
    "description": "Longueur maximale {freq:f} des périodes chaudes. Une période chaude se produit lorsque la température journalière maximale excède {thresh_tasmax} durant au moins {window} jours.",
    "comment": "",
    "title": "Longueur maximale des périodes chaudes",
    "abstract": "Longueur maximale des périodes chaudes dans une période donnée. Une période chaude se produit lorsque la température journalière maximale excède un seuil spécifique durant un minimum de jours."
  },
  "CONSECUTIVE_FROST_FREE_DAYS": {
    "long_name": "Nombre maximal de jours consécutifs avec Tmin > {thresh}",
    "description": "Nombre maximal {freq} de jours consécutifs où la température journalière minimale excède {thresh}.",
    "comment": "",
    "title": "Nombre maximal de jours consécutifs sans gel (Tmin > 0℃)",
    "abstract": "La nombre maximal de jours consécutifs sans gel: où la température journalière minimale est au-dessus d'un seuil."
  },
  "GROWING_SEASON_END": {
    "long_name": "Jour de l'année de la fin de la saison de végétation",
    "description": "Jour de l'année de la fin de la saison de végétation. La saison de végétation est définie comme l'intervalle entre la première série de {window} jours où la température journalière est au-dessus de {thresh} et la première série (après le {mid_date}) de {window} jours où elle est sous {thresh}.",
    "comment": "",
    "title": "Fin de la saison de végétation",
    "abstract": "Jour de l'année de la fin de la saison de végétation. La saison de végétation est définie comme l'intervalle entre la première série de N jours où la température journalière est au-dessus d'un seuil et la première série (après une certaine date) de N jours où elle est sous ce même seuil"
  },
 "FWI":{
  "description": "L'IFM est formé de six composantes qui tiennent compte des effets de la teneur en eau des combustibles et des conditions météorologiques sur le comportement du feu.",
  "title": "Indices Forêt-Météo",
  "abstract": "Calcule les 6 indices forêt-météo tels que définis par le Service Canadien des Forêts : l'indice de sécheresse, l'indice d'humidité de l'humus, l'indice du combustible léger, l'indice de propagation initiale, l'indice du combustible disponible et l'indice forêt météo."
 },
 "FWI.dc": {
    "long_name": "Indice de sécheresse",
    "description": "Évaluation numérique de la teneur moyenne en eau des épaisses couches organiques compactes. Calculée avec la méthode de mise en route '{start_up_mode}'"
  },
 "FWI.dmc": {
    "long_name": "Indice d'humidité de l'humus",
    "description": "Évaluation numérique de la teneur moyenne en eau des couches organiques peu tassées de moyenne épaisseur. Calculée avec la méthode de mise en route '{start_up_mode}'"
  },
 "FWI.ffmc": {
    "long_name": "Indice du combustible léger (FFMC)",
    "description": "Évaluation numérique de la teneur en eau de la litière et d'autres combustibles légers. Calculée avec la méthode de mise en route '{start_up_mode}'"
  },
 "FWI.isi": {
    "long_name": "Indice de propagation initiale",
    "description": "Évaluation numérique du taux prévu de propagation du feu."
  },
 "FWI.bui": {
    "long_name": "Indice du combustible disponible",
    "description": "Évaluation numérique de la quantité totale de combustible disponible."
  },
 "FWI.fwi": {
    "long_name": "Indice forêt météo",
    "description": "Évaluation numérique de l'intensité du feu."
  },
  "WIND_SPEED_FROM_VECTOR": {
    "title": "Vitesse et direction du vent à partir du vecteur vent.",
    "abstract": "Calcul de la magnitude et la direction de la vitesse du vent à partir des deux composantes ouest-est et sud-nord."
  },
  "WIND_SPEED_FROM_VECTOR.sfcWind": {
    "long_name": "Vitesse du vent de surface",
    "description": "Magnitude de la vitesse du vent calculée à partir des deux composantes uas et vas."
  },
  "WIND_SPEED_FROM_VECTOR.sfcWindfromdir": {
    "long_name": "Direction de provenance du vent de surface",
    "description": "Direction de provenance du vent calculée à partir des deux composantes uas et vas. Les vents du nord ont une direction de 360° et les vents de moins de {calm_wind_thresh} ont une direction de 0°."
  },
  "WIND_VECTOR_FROM_SPEED": {
    "title": "Vitesse cartésienne du vent à partir de la magnitude et direction de provenance.",
    "abstract": "Calcul des deux composantes ouest-est et nord-sud du vent à partir de la magnitude et la direction de provenance de sa vitesse."
  },
  "WIND_VECTOR_FROM_SPEED.uas": {
    "long_name": "Vent d'ouest de surface",
    "description": "Vitesse d'ouest du vent de surface calculé à partir de la norme de sa vitesse et de sa direction de provenance."
  },
  "WIND_VECTOR_FROM_SPEED.vas": {
    "long_name": "Vent du sud de surface",
    "description": "Vitesse du sud du vent de surface calculé à partir de la norme de sa vitesse et de sa direction de provenance."
  },
  "E_SAT": {
    "long_name": "Pression de vapeur saturante",
    "description": "Pression de vapeur saturante calculée à partir de la température en suivant la méthode {method}.",
    "title": "Pression de vapeur saturante (e_sat)",
    "abstract": "Calcul de la pression de vapeur saturante à partir de la température, selon une méthode donnée. Si ice_thresh est donné, le calcul se fait en référence à la glace pour les températures sous ce seuil."
  },
  "RH_FROMDEWPOINT": {
    "long_name": "Humidité relative",
    "description": "Calculée à partir de la température et du point de rosée à l'aide de la pression de vapeur saturante, laquelle fut calculée en suivant la méthode {method}.",
    "title": "Humidité relative à partir du point de rosée",
    "abstract": "Calcul de l'humidité relative à partir de la température et du point de rosée à l'aire de la pression de vapeur saturante."
  },
  "RH": {
    "long_name": "Humidité relative",
    "description": "Calculée à partir de la température, de l'humidité spécifique et de la pression à l'aide de la pression de vapeur saturante, laquelle fut calculée en suivant la méthode {method}",
    "title": "Humidité relative à partir de l'humidité spécifique et de la pression",
    "abstract": "Calcul de l'humidité relative à partir de la température, de l'humidité spécifique et de la pression à l'aide de la pression de vapeur saturante."
  },
  "HUSS": {
    "long_name": "Humidité spécifique",
    "description": "Calculée à partir de la température, de l'humidité relative et de la pression à l'aide de la pression de vapeur saturante, laquelle fut calculée en suivant la méthode {method}",
    "title": "Humidité spécifique à partir de l'humidité relative et de la pression",
    "abstract": "Calcul de l'humidité spécifique à partir de la température, de l'humidité relative et de la pression à l'aide de la pression de vapeur saturante."
  },
  "FIRST_DAY_BELOW": {
    "long_name": "Premier jour de l'année avec une température sous {thresh}",
    "description": "Premier jour de l'année avec une température sous {thresh} pour au moins {window} jours.",
    "title": "Premier jour de l'année de températures sous un seuil.",
    "abstract": "Calcule le premier jour d'une période où la température est plus basse qu'un certain seuil durant un nombre de jours donné, limité par une date minimale."
  },
  "FIRST_DAY_ABOVE": {
    "long_name": "Premier jour de l'année avec une température au-dessus de {thresh}",
    "description": "Premier jour de l'année avec une température au-dessus de {thresh} pour au moins {window} jours.",
    "title": "Premier jour de l'année de températures au-dessus d'un seuil.",
    "abstract": "Calcule le premier jour d'une période où la température est plus élevée qu'un certain seuil durant un nombre de jours donné, limité par une date minimale."
  },
  "DEGREE_DAYS_EXCEEDANCE_DATE": {
    "long_name": "Premier jour de l'année où la somme des degrés-jours excède {sum_thresh}",
    "description": "Premier jour de l'année où la somme des degrés-jours (Tmoy {op} {thresh}) excède {sum_thresh}, la somme commençant le {start_date}.",
    "title": "Jour du dépassement des degrés-jours",
    "abstract": "Jour de l'année où la somme des degrés-jours excède un seuil. Les degrés-jours sont calculés au-dessus ou au-dessous d'un seuil de température donné."
  },
  "PRSN": {
    "long_name": "Précipitation solide",
    "description": "Précipitation solide estimée à partir de la précipitation totale et de la température selon la méthode {method} et le seuil de température {thresh}.",
    "title": "Approximation de la neige",
    "abstract": "Précipitation solide estimée à partir de la précipitation totale et de la température selon une méthode et un seuil de température donnés."
  },
  "PRLP": {
    "long_name": "Précipitation liquide",
    "description": "Précipitation liquide estimée à partir de la précipitation totale et de la température selon la méthode {method} et le seuil de température {thresh}.",
    "title": "Approximation de la pluie",
    "abstract": "Précipitation liquide estimée à partir de la précipitation totale et de la température selon une méthode et un seuil de température donnés."
  },
  "LAST_SNOWFALL": {
    "long_name": "Date de la dernière neige",
    "description": "Dernier jour {freq:m} où la précipitation solide excède {thresh}.",
    "title": "Dernier jour avec une précipitation solide au-dessus d'un seuil",
    "abstract": "Dernier jour d'une période où la précipitation solide excède un certain seuil."
  },
  "FIRST_SNOWFALL": {
    "long_name": "Date de la première neige",
    "description": "Premier jour {freq:m} où la précipitation solide excède {thresh}.",
    "title": "Premier jour avec une précipitation solide au-dessus d'un seuil",
    "abstract": "Premier jour d'une période où la précipitation solide excède un certain seuil."
  },
  "DAYS_WITH_SNOW": {
    "long_name": "Nombre de jours où la précipitation solide se trouve entre une borne inférieure et supérieure.",
    "description": "Nombre {freq:m} de jours où la précipitation solide est plus grande que {low} et plus petite ou égale à {high}.",
    "title": "Jours avec neige",
    "abstract": "Nombre de jours où la neige est entre une borne inférieure et supérieure."
  },
  "SNOW_COVER_DURATION": {
    "long_name": "Nombre de jour où la profondeur de neige est au-dessus d'un seuil",
    "description": "Nombre {freq:m} de jours où la profondeur de neige est supérieure ou égale à {thresh}.",
    "title": "Durée du couvert de neige",
    "abstract": "Nombre de jours pendant lesquels la profondeur de neige est supérieure ou égale à un seuil."
  },
  "CONTINUOUS_SNOW_COVER_START": {
    "long_name": "Date d'établissement du couvert de neige",
    "description": "Première date à laquelle la profondeur de neige est supérieure à {thresh} pendant au moins {window} jours.",
    "title": "Date du début du couvert de neige",
    "abstract": "Première date à partir de laquelle la profondeur de neige est supérieure ou égale à un seuil pendant un nombre de jours consécutifs."
  },
  "CONTINUOUS_SNOW_COVER_END": {
    "long_name": "Date de disparition du couvert de neige",
    "description": "Première date à laquelle la profondeur de neige passe sous {thresh} pendant au moins {window} jours suite à l'établissement du couvert de neige.",
    "title": "Date du fin du couvert de neige",
    "abstract": "Première date à partir de laquelle la profondeur de neige est inférieure à un seuil pendant un nombre de jours consécutifs suite à l'établissement du couvert de neige."
  },
  "SND_MAX_DOY": {
    "long_name": "Date de la profondeur de neige maximale",
    "description": "Date {freq:f} à laquelle la profondeur de neige atteint sa valeur maximale.",
    "title": "Date où la profondeur de neige est maximale",
    "abstract": "Jour de l'année où la profondeur de neige atteint sa valeur maximale."
  },
  "SNOW_MELT_WE_MAX": {
    "long_name": "Fonte de neige maximale",
    "description": "Fonte maximale {freq:f} de neige sur {window} jours.",
    "title": "Fonte de neige maximale",
    "abstract": "Équivalent en eau de la fonte de neige maximale."
  },
  "MELT_AND_PRECIP_MAX": {
    "long_name": "Maximum des apports en eau incluant la fonte de neige et les précipitations",
    "description": "Precipitation et fonte de neige maximales {freq:fpl} sur {window} jours.",
    "title": "Précipitations et fonte de neige maximales",
    "abstract": "Maximum des apports en eau provenant des précipitations et de la fonte de neige."
  },
  "BLOWING_SNOW": {
    "long_name": "Jours de poudrerie",
    "description": "Nombre {freq:m} de jours avec accumulation de neige supérieure ou égale à {snd_thresh} au cours des {window} jours précédents et vents supérieurs à {sfcwind_thresh}.",
    "title": "Nombre de jours de poudrerie",
    "abstract": "Nombre de jours où les conditions sont favorables à la poudrerie."
  },
  "WINTER_STORM": {
    "long_name": "Jours avec forte accumulation de neige",
    "description": "Nombre de jours où l'accumulation de neige est supérieure à {thresh}.",
    "title": "Jours avec accumulation de neige supérieure à un seuil",
    "abstract": "Nombre de jours où l'accumulation de neige est supérieure à un seuil."
  },
  "HIGH_PRECIP_LOW_TEMP": {
    "long_name": "Jours avec des précipitations au dessus d'un seuil et des températures sous un seuil",
    "description": "Nombre {freq:m} de jours avec précipitation plus grande ou égale à {pr_thresh} et température inférieure à {tas_thresh}.",
    "title": "Jours avec précipitations et températures froides",
    "abstract": "Nombre de jours avec précipitation au-dessus d'un seuil et températures sous un seuil."
  },
  "DAYS_OVER_PRECIP_THRESH": {
    "title": "Nombre de jours pluvieux où la précipitation est au-dessus d'un percentile quotidien",
    "abstract": "Nombre de jours d'une période où la précipitation est au-dessus d'un percentile quotidien et d'un seuil fixe.",
    "description": "Nombre {freq:m} de jours où la précipitation au-dessus d'un percentile quotidien. Seuls les jours avec au moins {thresh} sont comptés.",
    "long_name": "Nombre de jours pluvieux où la précipitation est au-dessus d'un percentile quotidien"
  },
  "FRACTION_OVER_PRECIP_THRESH": {
    "title": "Fraction des jours pluvieux où la précipitation est au-dessus d'un percentile quotidien.",
    "abstract": "Fraction des jours pluvieux d'une période où la précipitation est au-dessus d'un percentile quotidien. La référence est le nombre de jours où la précipitation est au-dessus d'un seuil fixe.",
    "description": "Fraction {freq:f} des jours pluvieux où la précipitation est au-dessus d'un percentile quotidien. La référence est le nombre jours où la précipitation est au-dessus d'un seuil fixe.",
    "long_name": "Fraction des jours pluvieux où la précipitation est au-dessus d'un percentile quotidien."
  },
  "LIQUID_PRECIP_RATIO": {
    "title": "Fraction liquide de la précipitation totale.",
    "abstract": "Le ratio entre la précipitation liquide et la précipitation totale. La précipitation liquide est approximée par la précipitation lorsque la température est au-dessus d'un seuil.",
    "description": "Le ratio {freq:m} entre la précipitation liquide et la précipitation totale. La précipitation liquide est approximée par la précipitation lorsque la température est au-dessus de {thresh}.",
    "long_name": "Fraction liquide de la précipitation totale."
  },
  "WARM_SPELL_DURATION_INDEX": {
    "title": "Indice de durée des vagues de chaleur.",
    "abstract": "Nombre de jours faisant partie de vagues d'une longueur minimale où la température maximale quotidienne excède le 90e percentile. Le 90e percentile des températures devrait être calculé avec une fenêtre mobile de 5 jours.",
    "description": "Nombre {freq:m} total de jours faisant parties de vagues de chaleur d'au moins {window} jours consécutifs où tmax est au-dessus du 90e percentile.",
    "long_name": "Indice de durée des vagues de chaleur."
  },
  "MAXIMUM_CONSECUTIVE_WARM_DAYS": {
    "title": "Nombre maximal de jours chauds consécutifs.",
    "abstract": "Nombre maximal de jours consecutifs où la température maximale quotidienne excède un certain seuil.",
    "description": "Nombre {freq:m} maximal de jours chauds consécutifs (Tmax > {thresh}).",
    "long_name": "Nombre maximal de jours chauds consécutifs."
  },
  "FIRE_SEASON": {
    "title": "Saison des incendies.",
    "abstract": "Masque binaire de la saison des incendies, défini selon des conditions de températures quotidiennes consécutives et, optionnellement, d'épaisseurs du couvert de neige.",
    "description": "Masque de la saison des incendies, calculé selon la méthode {method}",
    "long_name": "Saison des incendies"
  },
  "CORN_HEAT_UNITS": {
    "title": "Unités thermiques maïs.",
    "abstract": "Indice basé sur la température utilisé pour estimer le développement des cultures de maïs. La croissance du maïs se produit lorsque la température journalière minimale et maximale excèdent des seuils donnés.",
    "description": "Indice basé sur la température utilisé pour estimer le développement des cultures de maïs. La croissance du maïs se produit lorsque la température journalière minimale et maximale excèdent {thresh_tasmin} et {thresh_tasmax}, respectivement.)",
    "long_name": "Unités thermiques maïs (Tmin > {thresh_tasmin} et Tmax > {thresh_tasmax})."
  },
<<<<<<< HEAD
  "WIND_CHILL": {
    "title": "Facteur éolien.",
    "abstract": "Le facteur éolien est un indice qui équivaut à la sensation du froid par un individu moyen. Il est calculé à partir de la température et de la vitesse du vent à 10 m. Tel que définit par Environnement et Changement Climatique Canada, une seconde formule est utilisé pour les vents faibles. La formule standard est sinon la même qu'utilisée aux États-Unis.",
    "description": "Refroiddissement éolien, équivalent à la sensation du froid due au vent par in individu moyen.",
    "long_name": "Facteur éolien."
=======
  "FREEZETHAW_SPELL_FREQUENCY": {
    "title": "Fréquence des événements de gel-dégel quotidien.",
    "abstract": "Nombre de périodes de gel-dégel. Ces périodes sont des séries de jours consécutifs où la température minimale quotidienne est sous un seuil et la température maximale quotidienne au-dessus d'un autre. En général, ces deux seuils sont 0°C.",
    "description": "Fréquence {freq:f} des événements de gel-dégel quotidien : Tmax > {thresh_tasmax} and Tmin <= {thresh_tasmin} pour au moins {window} jour(s) consecutif(s).",
    "long_name": "Fréquence {freq:f} des événements de gel-dégel quotidien."
  },
  "FREEZETHAW_SPELL_MAX_LENGTH": {
    "title": "Longueur maximale des événements de gel-dégel quotidien.",
    "abstract": "Longueur maximale des périodes de gel-dégel. Ces périodes sont des séries de jours consécutifs où la température minimale quotidienne est sous un seuil et la température maximale quotidienne au-dessus d'un autre. En général, ces deux seuils sont 0°C.",
    "description": "Longueur maximale {freq:f} des événements de gel-dégel quotidien : Tmax > {thresh_tasmax} and Tmin <= {thresh_tasmin} pour au moins {window} jour(s) consecutif(s).",
    "long_name": "Longueur maximale {freq:f} des événements de gel-dégel quotidien."
  },
  "FREEZETHAW_SPELL_MEAN_LENGTH": {
    "title": "Longueur moyenne des événements de gel-dégel quotidien.",
    "abstract": "Longueur moyenne des périodes de gel-dégel. Ces périodes sont des séries de jours consécutifs où la température minimale quotidienne est sous un seuil et la température maximale quotidienne au-dessus d'un autre. En général, ces deux seuils sont 0°C.",
    "description": "Longueur moyenne {freq:f} des événements de gel-dégel quotidien : Tmax > {thresh_tasmax} and Tmin <= {thresh_tasmin} pour au moins {window} jour(s) consecutif(s).",
    "long_name": "Longueur moyenne {freq:f} des événements de gel-dégel quotidien."
>>>>>>> 912049eb
  }
}<|MERGE_RESOLUTION|>--- conflicted
+++ resolved
@@ -837,30 +837,28 @@
     "description": "Indice basé sur la température utilisé pour estimer le développement des cultures de maïs. La croissance du maïs se produit lorsque la température journalière minimale et maximale excèdent {thresh_tasmin} et {thresh_tasmax}, respectivement.)",
     "long_name": "Unités thermiques maïs (Tmin > {thresh_tasmin} et Tmax > {thresh_tasmax})."
   },
-<<<<<<< HEAD
+  "FREEZETHAW_SPELL_FREQUENCY": {
+    "title": "Fréquence des événements de gel-dégel quotidien.",
+    "abstract": "Nombre de périodes de gel-dégel. Ces périodes sont des séries de jours consécutifs où la température minimale quotidienne est sous un seuil et la température maximale quotidienne au-dessus d'un autre. En général, ces deux seuils sont 0°C.",
+    "description": "Fréquence {freq:f} des événements de gel-dégel quotidien : Tmax > {thresh_tasmax} and Tmin <= {thresh_tasmin} pour au moins {window} jour(s) consecutif(s).",
+    "long_name": "Fréquence {freq:f} des événements de gel-dégel quotidien."
+  },
+  "FREEZETHAW_SPELL_MAX_LENGTH": {
+    "title": "Longueur maximale des événements de gel-dégel quotidien.",
+    "abstract": "Longueur maximale des périodes de gel-dégel. Ces périodes sont des séries de jours consécutifs où la température minimale quotidienne est sous un seuil et la température maximale quotidienne au-dessus d'un autre. En général, ces deux seuils sont 0°C.",
+    "description": "Longueur maximale {freq:f} des événements de gel-dégel quotidien : Tmax > {thresh_tasmax} and Tmin <= {thresh_tasmin} pour au moins {window} jour(s) consecutif(s).",
+    "long_name": "Longueur maximale {freq:f} des événements de gel-dégel quotidien."
+  },
+  "FREEZETHAW_SPELL_MEAN_LENGTH": {
+    "title": "Longueur moyenne des événements de gel-dégel quotidien.",
+    "abstract": "Longueur moyenne des périodes de gel-dégel. Ces périodes sont des séries de jours consécutifs où la température minimale quotidienne est sous un seuil et la température maximale quotidienne au-dessus d'un autre. En général, ces deux seuils sont 0°C.",
+    "description": "Longueur moyenne {freq:f} des événements de gel-dégel quotidien : Tmax > {thresh_tasmax} and Tmin <= {thresh_tasmin} pour au moins {window} jour(s) consecutif(s).",
+    "long_name": "Longueur moyenne {freq:f} des événements de gel-dégel quotidien."
+  },
   "WIND_CHILL": {
     "title": "Facteur éolien.",
     "abstract": "Le facteur éolien est un indice qui équivaut à la sensation du froid par un individu moyen. Il est calculé à partir de la température et de la vitesse du vent à 10 m. Tel que définit par Environnement et Changement Climatique Canada, une seconde formule est utilisé pour les vents faibles. La formule standard est sinon la même qu'utilisée aux États-Unis.",
     "description": "Refroiddissement éolien, équivalent à la sensation du froid due au vent par in individu moyen.",
     "long_name": "Facteur éolien."
-=======
-  "FREEZETHAW_SPELL_FREQUENCY": {
-    "title": "Fréquence des événements de gel-dégel quotidien.",
-    "abstract": "Nombre de périodes de gel-dégel. Ces périodes sont des séries de jours consécutifs où la température minimale quotidienne est sous un seuil et la température maximale quotidienne au-dessus d'un autre. En général, ces deux seuils sont 0°C.",
-    "description": "Fréquence {freq:f} des événements de gel-dégel quotidien : Tmax > {thresh_tasmax} and Tmin <= {thresh_tasmin} pour au moins {window} jour(s) consecutif(s).",
-    "long_name": "Fréquence {freq:f} des événements de gel-dégel quotidien."
-  },
-  "FREEZETHAW_SPELL_MAX_LENGTH": {
-    "title": "Longueur maximale des événements de gel-dégel quotidien.",
-    "abstract": "Longueur maximale des périodes de gel-dégel. Ces périodes sont des séries de jours consécutifs où la température minimale quotidienne est sous un seuil et la température maximale quotidienne au-dessus d'un autre. En général, ces deux seuils sont 0°C.",
-    "description": "Longueur maximale {freq:f} des événements de gel-dégel quotidien : Tmax > {thresh_tasmax} and Tmin <= {thresh_tasmin} pour au moins {window} jour(s) consecutif(s).",
-    "long_name": "Longueur maximale {freq:f} des événements de gel-dégel quotidien."
-  },
-  "FREEZETHAW_SPELL_MEAN_LENGTH": {
-    "title": "Longueur moyenne des événements de gel-dégel quotidien.",
-    "abstract": "Longueur moyenne des périodes de gel-dégel. Ces périodes sont des séries de jours consécutifs où la température minimale quotidienne est sous un seuil et la température maximale quotidienne au-dessus d'un autre. En général, ces deux seuils sont 0°C.",
-    "description": "Longueur moyenne {freq:f} des événements de gel-dégel quotidien : Tmax > {thresh_tasmax} and Tmin <= {thresh_tasmin} pour au moins {window} jour(s) consecutif(s).",
-    "long_name": "Longueur moyenne {freq:f} des événements de gel-dégel quotidien."
->>>>>>> 912049eb
   }
 }
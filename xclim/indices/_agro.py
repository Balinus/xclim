# noqa: D100
from __future__ import annotations

import numpy as np
import xarray

import xclim.indices as xci
import xclim.indices.run_length as rl
from xclim.core.calendar import select_time
from xclim.core.units import convert_units_to, declare_units, rate2amount, to_agg_units
from xclim.core.utils import DayOfYearStr
from xclim.indices._threshold import first_day_above, first_day_below, freshet_start
from xclim.indices.generic import aggregate_between_dates
from xclim.indices.helpers import day_lengths

# Frequencies : YS: year start, QS-DEC: seasons starting in december, MS: month start
# See https://pandas.pydata.org/pandas-docs/stable/user_guide/timeseries.html

# -------------------------------------------------- #
# ATTENTION: ASSUME ALL INDICES WRONG UNTIL TESTED ! #
# -------------------------------------------------- #

__all__ = [
    "biologically_effective_degree_days",
    "huglin_index",
    "cool_night_index",
    "corn_heat_units",
    "dry_spell_frequency",
    "dry_spell_total_length",
    "effective_growing_degree_days",
    "latitude_temperature_index",
    "qian_weighted_mean_average",
    "water_budget",
]


@declare_units(
    tasmin="[temperature]",
    tasmax="[temperature]",
    thresh_tasmin="[temperature]",
    thresh_tasmax="[temperature]",
)
def corn_heat_units(
    tasmin: xarray.DataArray,
    tasmax: xarray.DataArray,
    thresh_tasmin: str = "4.44 degC",
    thresh_tasmax: str = "10 degC",
) -> xarray.DataArray:
    r"""Corn heat units.

    Temperature-based index used to estimate the development of corn crops.

    Parameters
    ----------
    tasmin : xarray.DataArray
      Minimum daily temperature.
    tasmax : xarray.DataArray
      Maximum daily temperature.
    thresh_tasmin : str
      The minimum temperature threshold needed for corn growth.
    thresh_tasmax : str
      The maximum temperature threshold needed for corn growth.

    Returns
    -------
    xarray.DataArray, [dimensionless]
      Daily corn heat units.

    Notes
    -----
    The thresholds of 4.44°C for minimum temperatures and 10°C for maximum temperatures were selected following
    the assumption that no growth occurs below these values.

    Let :math:`TX_{i}` and :math:`TN_{i}` be the daily maximum and minimum temperature at day :math:`i`. Then the daily
    corn heat unit is:

    .. math::
        CHU_i = \frac{YX_{i} + YN_{i}}{2}

    with

    .. math::

        YX_i & = 3.33(TX_i -10) - 0.084(TX_i -10)^2, &\text{if } TX_i > 10°C

        YN_i & = 1.8(TN_i -4.44), &\text{if } TN_i > 4.44°C

    where :math:`YX_{i}` and :math:`YN_{i}` is 0 when :math:`TX_i \leq 10°C` and :math:`TN_i \leq 4.44°C`, respectively.

    References
    ----------
    Equations from Bootsma, A., G. Tremblay et P. Filion. 1999: Analyse sur les risques associés aux unités thermiques
    disponibles pour la production de maïs et de soya au Québec. Centre de recherches de l’Est sur les céréales et
    oléagineux, Ottawa, 28 p.

    Can be found in Audet, R., Côté, H., Bachand, D. and Mailhot, A., 2012: Atlas agroclimatique du Québec. Évaluation
    des opportunités et des risques agroclimatiques dans un climat en évolution.
    """

    tasmin = convert_units_to(tasmin, "degC")
    tasmax = convert_units_to(tasmax, "degC")
    thresh_tasmin = convert_units_to(thresh_tasmin, "degC")
    thresh_tasmax = convert_units_to(thresh_tasmax, "degC")

    mask_tasmin = tasmin > thresh_tasmin
    mask_tasmax = tasmax > thresh_tasmax

    chu = (
        xarray.where(mask_tasmin, 1.8 * (tasmin - thresh_tasmin), 0)
        + xarray.where(
            mask_tasmax,
            (3.33 * (tasmax - thresh_tasmax) - 0.084 * (tasmax - thresh_tasmax) ** 2),
            0,
        )
    ) / 2

    chu.attrs["units"] = ""
    return chu


@declare_units(
    tas="[temperature]",
    tasmax="[temperature]",
    lat="[]",
    thresh="[temperature]",
)
def huglin_index(
    tas: xarray.DataArray,
    tasmax: xarray.DataArray,
    lat: xarray.DataArray,
    thresh: str = "10 degC",
    method: str = "smoothed",
    start_date: DayOfYearStr = "04-01",
    end_date: DayOfYearStr = "10-01",
    freq: str = "YS",
) -> xarray.DataArray:
    r"""Huglin Heliothermal Index.

    Growing-degree days with a base of 10°C and adjusted for latitudes between 40°N and 50°N for April to September
    (Northern Hemisphere; October to March in Southern Hemisphere).
    Used as a heat-summation metric in viticulture agroclimatology.

    Parameters
    ----------
    tas: xarray.DataArray
      Mean daily temperature.
    tasmax: xarray.DataArray
      Maximum daily temperature.
    lat: xarray.DataArray
      Latitude coordinate.
    thresh: str
      The temperature threshold.
    method: {"smoothed", "icclim", "jones"}
      The formula to use for the latitude coefficient calculation.
    start_date: DayOfYearStr
      The hemisphere-based start date to consider (north = April, south = October).
    end_date: DayOfYearStr
      The hemisphere-based start date to consider (north = October, south = April). This date is non-inclusive.
    freq : str
      Resampling frequency (default: "YS"; For Southern Hemisphere, should be "AS-JUL").

    Returns
    -------
    xarray.DataArray, [unitless]
      Huglin heliothermal index (HI).

    Notes
    -----
    Let :math:`TX_{i}` and :math:`TG_{i}` be the daily maximum and mean temperature at day :math:`i` and
    :math:`T_{thresh}` the base threshold needed for heat summation (typically, 10 degC). A day-length multiplication,
    :math:`k`, based on latitude, :math:`lat`, is also considered. Then the Huglin heliothermal index for dates between
    1 April and 30 September is:

    .. math::
        HI = \sum_{i=\text{April 1}}^{\text{September 30}} \left( \frac{TX_i  + TG_i)}{2} - T_{thresh} \right) * k

    For the `smoothed` method, the day-length multiplication factor, :math:`k`, is calculated as follows:

    .. math::
        k = f(lat) = \begin{cases}
                        1, & \text{if } |lat| <= 40 \\
                        1 + ((abs(lat) - 40) / 10) * 0.06, & \text{if } 40 < |lat| <= 50 \\
                        NaN, & \text{if } |lat| > 50 \\
                     \end{cases}

    For compatibility with ICCLIM, `end_date` should be set to `11-01`, `method` should be set to `icclim`. The
    day-length multiplication factor, :math:`k`, is calculated as follows:

    .. math::
        k = f(lat) = \begin{cases}
                        1.0, & \text{if } |lat| <= 40 \\
                        1.02, & \text{if } 40 < |lat| <= 42 \\
                        1.03, & \text{if } 42 < |lat| <= 44 \\
                        1.04, & \text{if } 44 < |lat| <= 46 \\
                        1.05, & \text{if } 46 < |lat| <= 48 \\
                        1.06, & \text{if } 48 < |lat| <= 50 \\
                        NaN, & \text{if } |lat| > 50 \\
                    \end{cases}

    A more robust day-length calculation is available with `method="jones"`.
    See: :py:func:`xclim.indices.generic.day_lengths` for more information.

    References
    ----------
    Huglin heliothermal index originally published in Huglin, P. (1978). Nouveau mode d’évaluation des possibilités
    héliothermiques d’un milieu viticole. Dans Symposium International sur l’Écologie de la Vigne (p. 89‑98). Ministère
    de l’Agriculture et de l’Industrie Alimentaire.

    Modified day-length for Huglin heliothermal index published in Hall, A., & Jones, G. V. (2010). Spatial analysis of
    climate in winegrape-growing regions in Australia. Australian Journal of Grape and Wine Research, 16(3), 389‑404.
    https://doi.org/10.1111/j.1755-0238.2010.00100.x
    """
    tas = convert_units_to(tas, "degC")
    tasmax = convert_units_to(tasmax, "degC")
    thresh = convert_units_to(thresh, "degC")

    if method.lower() == "smoothed":
        lat_mask = abs(lat) <= 50
        lat_coefficient = ((abs(lat) - 40) / 10).clip(min=0) * 0.06
        k = 1 + xarray.where(lat_mask, lat_coefficient, np.NaN)
        k_aggregated = 1
    elif method.lower() == "icclim":
        k_f = [0, 0.02, 0.03, 0.04, 0.05, 0.06]

        k = 1 + xarray.where(
            abs(lat) <= 40,
            k_f[0],
            xarray.where(
                (40 < abs(lat)) & (abs(lat) <= 42),
                k_f[1],
                xarray.where(
                    (42 < abs(lat)) & (abs(lat) <= 44),
                    k_f[2],
                    xarray.where(
                        (44 < abs(lat)) & (abs(lat) <= 46),
                        k_f[3],
                        xarray.where(
                            (46 < abs(lat)) & (abs(lat) <= 48),
                            k_f[4],
                            xarray.where(
                                (48 < abs(lat)) & (abs(lat) <= 50), k_f[5], np.NaN
                            ),
                        ),
                    ),
                ),
            ),
        )
        k_aggregated = 1
    elif method.lower() == "jones":
        day_length = day_lengths(
            dates=tas.time,
            lat=lat,
            start_date=start_date,
            end_date=end_date,
            freq=freq,
            method="simple",
        )
        k = 1
        k_aggregated = 2.8311e-4 * day_length + 0.30834
    else:
        raise NotImplementedError(f"'{method}' method is not implemented.")

    hi = (((tas + tasmax) / 2) - thresh).clip(min=0) * k
    hi = (
        aggregate_between_dates(hi, start=start_date, end=end_date, freq=freq)
        * k_aggregated
    )

    hi.attrs["units"] = ""
    return hi


@declare_units(
    tasmin="[temperature]",
    tasmax="[temperature]",
    lat="[]",
    thresh_tasmin="[temperature]",
    low_dtr="[temperature]",
    high_dtr="[temperature]",
    max_daily_degree_days="[temperature]",
)
def biologically_effective_degree_days(
    tasmin: xarray.DataArray,
    tasmax: xarray.DataArray,
    lat: xarray.DataArray | None = None,
    thresh_tasmin: str = "10 degC",
    method: str = "gladstones",
    low_dtr: str = "10 degC",
    high_dtr: str = "13 degC",
    max_daily_degree_days: str = "9 degC",
    start_date: DayOfYearStr = "04-01",
    end_date: DayOfYearStr = "11-01",
    freq: str = "YS",
) -> xarray.DataArray:
    r"""Biologically effective growing degree days.

    Growing-degree days with a base of 10°C and an upper limit of 19°C and adjusted for latitudes between 40°N and 50°N
    for April to October (Northern Hemisphere; October to April in Southern Hemisphere). A temperature range adjustment
    also promotes small and large swings in daily temperature range. Used as a heat-summation metric in viticulture
    agroclimatology.

    Parameters
    ----------
    tasmin: xarray.DataArray
      Minimum daily temperature.
    tasmax: xarray.DataArray
      Maximum daily temperature.
    lat: xarray.DataArray, optional
      Latitude coordinate.
    thresh_tasmin: str
      The minimum temperature threshold.
    method: {"gladstones", "icclim", "jones"}
      The formula to use for the calculation.
      The "gladstones" integrates a daily temperature range and latitude coefficient. End_date should be "11-01".
      The "icclim" method ignores daily temperature range and latitude coefficient. End date should be "10-01".
      The "jones" method integrates axial tilt, latitude, and day-of-year on coefficient. End_date should be "11-01".
    low_dtr: str
      The lower bound for daily temperature range adjustment (default: 10°C).
    high_dtr: str
      The higher bound for daily temperature range adjustment (default: 13°C).
    max_daily_degree_days: str
      The maximum amount of biologically effective degrees days that can be summed daily.
    start_date: DayOfYearStr
      The hemisphere-based start date to consider (north = April, south = October).
    end_date: DayOfYearStr
      The hemisphere-based start date to consider (north = October, south = April). This date is non-inclusive.
    freq : str
      Resampling frequency (default: "YS"; For Southern Hemisphere, should be "AS-JUL").

    Returns
    -------
    xarray.DataArray
      Biologically effective growing degree days (BEDD).

    Warnings
    --------
    Lat coordinate must be provided if method is "gladstones" or "jones".

    Notes
    -----
    The tasmax ceiling of 19°C is assumed to be the max temperature beyond which no further gains from daily temperature
    occur.

    Let :math:`TX_{i}` and :math:`TN_{i}` be the daily maximum and minimum temperature at day :math:`i`, :math:`lat`
    the latitude of the point of interest, :math:`degdays_{max}` the maximum amount of degrees that can be summed per
    day (typically, 9). Then the sum of daily biologically effective growing degree day (BEDD) units between 1 April and
    31 October is:

    .. math::
        BEDD_i = \sum_{i=\text{April 1}}^{\text{October 31}} min\left( \left( max\left( \frac{TX_i  + TN_i)}{2} - 10, 0 \right) * k \right) + TR_{adj}, degdays_{max}\right)

    .. math::
        TR_{adj} = f(TX_{i}, TN_{i}) = \begin{cases}
                                0.25(TX_{i} - TN_{i} - 13), & \text{if } (TX_{i} - TN_{i}) > 13 \\
                                0, & \text{if } 10 < (TX_{i} - TN_{i}) < 13\\
                                0.25(TX_{i} - TN_{i} - 10), & \text{if } (TX_{i} - TN_{i}) < 10 \\
                                       \end{cases}

    .. math::
        k = f(lat) = 1 + \left(\frac{\left| lat  \right|}{50} * 0.06,  \text{if }40 < |lat| <50, \text{else } 0\right)

    A second version of the BEDD (`method="icclim"`) does not consider :math:`TR_{adj}` and :math:`k` and employs a
    different end date (30 September). The simplified formula is as follows:

    .. math::
        BEDD_i = \sum_{i=\text{April 1}}^{\text{September 30}} min\left( max\left(\frac{TX_i  + TN_i)}{2} - 10, 0\right), degdays_{max}\right)

    References
    ----------
    Indice originally from Gladstones, J.S. (1992). Viticulture and environment: a study of the effects of
    environment on grapegrowing and wine qualities, with emphasis on present and future areas for growing winegrapes
    in Australia. Adelaide:  Winetitles.

    ICCLIM modified formula originally from Project team ECA&D, KNMI (2013). EUMETNET/ECSN optional programme: European Climate
    Assessment & Dataset (ECA&D) - Algorithm Theoretical Basis Document (ATBD). (KNMI Project number: EPJ029135, v10.7).
    https://www.ecad.eu/documents/atbd.pdf
    """
    tasmin = convert_units_to(tasmin, "degC")
    tasmax = convert_units_to(tasmax, "degC")
    thresh_tasmin = convert_units_to(thresh_tasmin, "degC")
    max_daily_degree_days = convert_units_to(max_daily_degree_days, "degC")

    if method.lower() in ["gladstones", "jones"] and lat is not None:
        low_dtr = convert_units_to(low_dtr, "degC")
        high_dtr = convert_units_to(high_dtr, "degC")
        dtr = tasmax - tasmin
        tr_adj = 0.25 * xarray.where(
            dtr > high_dtr,
            dtr - high_dtr,
            xarray.where(dtr < low_dtr, dtr - low_dtr, 0),
        )
        if method.lower() == "gladstones":
            lat_mask = abs(lat) <= 50
            k = 1 + xarray.where(lat_mask, max(((abs(lat) - 40) / 10) * 0.06, 0), 0)
            k_aggregated = 1
        else:
            day_length = day_lengths(
                dates=tasmin.time,
                lat=lat,
                start_date=start_date,
                end_date=end_date,
                freq=freq,
                method="simple",
            )
            k = 1
            k_huglin = 2.8311e-4 * day_length + 0.30834
            k_aggregated = 1.1135 * k_huglin - 0.1352
    elif method.lower() == "icclim":
        k = 1
        tr_adj = 0
        k_aggregated = 1
    else:
        raise NotImplementedError()

    bedd = ((((tasmin + tasmax) / 2) - thresh_tasmin).clip(min=0) * k + tr_adj).clip(
        max=max_daily_degree_days
    )

    bedd = (
        aggregate_between_dates(bedd, start=start_date, end=end_date, freq=freq)
        * k_aggregated
    )

    bedd.attrs["units"] = "K days"
    return bedd


@declare_units(tasmin="[temperature]", lat="[]")
def cool_night_index(
    tasmin: xarray.DataArray, lat: xarray.DataArray, freq: str = "YS"
) -> xarray.DataArray:
    """Cool Night Index.

    Mean minimum temperature for September (northern hemisphere) or March (Southern hemishere).
    Used in calculating the Géoviticulture Multicriteria Classification System.

    Parameters
    ----------
    tasmin : xarray.DataArray
      Minimum daily temperature.
    lat: xarray.DataArray, optional
      Latitude coordinate.
    freq : str
      Resampling frequency.

    Returns
    -------
    xarray.DataArray, [degC]
      Mean of daily minimum temperature for month of interest.

    Notes
    -----
    Given that this indice only examines September and March months, it possible to send in DataArrays containing only
    these timesteps. Users should be aware that due to the missing values checks in wrapped Indicators, datasets that
    are missing several months will be flagged as invalid. This check can be ignored by setting the following context:

    >>> with xclim.set_options(check_missing='skip', data_validation='log'):
    >>>     cni = xclim.atmos.cool_night_index(...)  # xdoctest: +SKIP

    References
    ----------
    Indice originally published in Tonietto, J., & Carbonneau, A. (2004). A multicriteria climatic classification system
    or grape-growing regions worldwide. Agricultural and Forest Meteorology, 124(1–2), 81‑97.
    https://doi.org/10.1016/j.agrformet.2003.06.001
    """
    tasmin = convert_units_to(tasmin, "degC")

    # Use September in northern hemisphere, March in southern hemisphere.
    months = tasmin.time.dt.month
    month = xarray.where(lat > 0, 9, 3)
    tasmin = tasmin.where(months == month, drop=True)

    cni = tasmin.resample(time=freq).mean()
    cni.attrs["units"] = "degC"
    return cni


@declare_units(tas="[temperature]", lat="[]")
def latitude_temperature_index(
    tas: xarray.DataArray,
    lat: xarray.DataArray,
    lat_factor: float = 75,
    freq: str = "YS",
) -> xarray.DataArray:
    """Latitude-Temperature Index.

    Mean temperature of the warmest month with a latitude-based scaling factor.
    Used for categorizing winegrowing regions.

    Parameters
    ----------
    tas: xarray.DataArray
      Mean daily temperature.
    lat: xarray.DataArray
      Latitude coordinate.
    lat_factor: float
      Latitude factor. Maximum poleward latitude. Default: 75.
    freq : str
      Resampling frequency.

    Returns
    -------
    xarray.DataArray, [unitless]
      Latitude Temperature Index.

    Notes
    -----
    The latitude factor of `75` is provided for examining the poleward expansion of winegrowing climates under scenarios
    of climate change. For comparing 20th century/observed historical records, the original scale factor of `60` is more
    appropriate.

    Let :math:`Tn_{j}` be the average temperature for a given month :math:`j`, :math:`lat_{f}` be the latitude factor,
    and :math:`lat` be the latitude of the area of interest. Then the Latitude-Temperature Index (:math:`LTI`) is:

    .. math::
        LTI = max(TN_{j}: j = 1..12)(lat_f - |lat|)

    References
    ----------
    Indice originally published in Jackson, D. I., & Cherry, N. J. (1988). Prediction of a District’s Grape-Ripening
    Capacity Using a Latitude-Temperature Index (LTI). American Journal of Enology and Viticulture, 39(1), 19‑28.

    Modified latitude factor from Kenny, G. J., & Shao, J. (1992). An assessment of a latitude-temperature index for
    predicting climate suitability for grapes in Europe. Journal of Horticultural Science, 67(2), 239‑246.
    https://doi.org/10.1080/00221589.1992.11516243
    """
    tas = convert_units_to(tas, "degC")

    tas = tas.resample(time="MS").mean(dim="time")
    mtwm = tas.resample(time=freq).max(dim="time")

    lat_mask = (abs(lat) >= 0) & (abs(lat) <= lat_factor)
    lat_coeff = xarray.where(lat_mask, lat_factor - abs(lat), 0)

    lti = mtwm * lat_coeff
    lti.attrs["units"] = ""
    return lti


@declare_units(
    pr="[precipitation]",
    evspsblpot="[precipitation]",
    tasmin="[temperature]",
    tasmax="[temperature]",
    tas="[temperature]",
    lat="[]",
)
def water_budget(
    pr: xarray.DataArray,
    evspsblpot: xarray.DataArray | None = None,
    tasmin: xarray.DataArray | None = None,
    tasmax: xarray.DataArray | None = None,
    tas: xarray.DataArray | None = None,
    lat: xarray.DataArray | None = None,
    method: str = "BR65",
) -> xarray.DataArray:
    r"""Precipitation minus potential evapotranspiration.

    Precipitation minus potential evapotranspiration as a measure of an approximated surface water budget,
    where the potential evapotranspiration can be calculated with a given method.

    Parameters
    ----------
    pr : xarray.DataArray
      Daily precipitation.
    evspsblpot: xarray.DataArray
      Potential evapotranspiration
    tasmin : xarray.DataArray
      Minimum daily temperature.
    tasmax : xarray.DataArray
      Maximum daily temperature.
    tas : xarray.DataArray
      Mean daily temperature.
    lat : xarray.DataArray
      Latitude.
    method : str
      Method to use to calculate the potential evapotranspiration.

    Notes
    -----
    Available methods are listed in the description of xclim.indicators.atmos.potential_evapotranspiration.

    Returns
    -------
    xarray.DataArray,
      Precipitation minus potential evapotranspiration.
    """
    pr = convert_units_to(pr, "kg m-2 s-1")

<<<<<<< HEAD
    pet = xci.potential_evapotranspiration(
        tasmin=tasmin, tasmax=tasmax, tas=tas, lat=lat, method=method
    )
=======
    if evspsblpot is None:
        pet = xci.potential_evapotranspiration(
            tasmin=tasmin, tasmax=tasmax, tas=tas, method=method
        )
    else:
        pet = convert_units_to(evspsblpot, "kg m-2 s-1")
>>>>>>> 5cb07daf

    if xarray.infer_freq(pet.time) == "MS":
        with xarray.set_options(keep_attrs=True):
            pr = pr.resample(time="MS").mean(dim="time")

    out = pr - pet

    out.attrs["units"] = pr.attrs["units"]
    return out


@declare_units(pr="[precipitation]", thresh="[length]")
def dry_spell_frequency(
    pr: xarray.DataArray,
    thresh: str = "1.0 mm",
    window: int = 3,
    freq: str = "YS",
    op: str = "sum",
) -> xarray.DataArray:
    """
    Return the number of dry periods of n days and more, during which the accumulated or maximal daily precipitation
    amount on a window of n days is under the threshold.

    Parameters
    ----------
    pr : xarray.DataArray
      Daily precipitation.
    thresh : str
      Precipitation amount under which a period is considered dry.
      The value against which the threshold is compared depends on  `op` .
    window : int
      Minimum length of the spells.
    freq : str
      Resampling frequency.
    op: {"sum","max"}
      Operation to perform on the window.
      Default is "sum", which checks that the sum of accumulated precipitation over the whole window is less than the
      threshold.
      "max" checks that the maximal daily precipitation amount within the window is less than the threshold.
      This is the same as verifying that each individual day is below the threshold.

    Returns
    -------
    xarray.DataArray
      The {freq} number of dry periods of minimum {window} days.

    Examples
    --------
    >>> pr = xr.open_dataset(path_to_pr_file).pr
    >>> dry_spell_frequency(pr=pr, op="sum")
    >>> dry_spell_frequency(pr=pr, op="max")
    """
    pram = rate2amount(pr, out_units="mm")
    thresh = convert_units_to(thresh, pram)

    agg_pr = getattr(pram.rolling(time=window, center=True), op)()
    out = (
        (agg_pr < thresh)
        .resample(time=freq)
        .map(rl.windowed_run_events, window=1, dim="time")
    )

    out.attrs["units"] = ""
    return out


@declare_units(pr="[precipitation]", thresh="[length]")
def dry_spell_total_length(
    pr: xarray.DataArray,
    thresh: str = "1.0 mm",
    window: int = 3,
    op: str = "sum",
    freq: str = "YS",
    **indexer,
) -> xarray.DataArray:
    """
    Total length of dry spells

    Total number of days in dry periods of a minimum length, during which the maximum or
    accumulated precipitation within a window of the same length is under a threshold.

    Parameters
    ----------
    pr : xarray.DataArray
      Daily precipitation.
    thresh : str
      Accumulated precipitation value under which a period is considered dry.
    window : int
      Number of days where the maximum or accumulated precipitation is under threshold.
    op : {"max", "sum"}
      Reduce operation.
    freq : str
      Resampling frequency.
    indexer :
      Indexing parameters to compute the indicator on a temporal subset of the data.
      It accepts the same arguments as :py:func:`xclim.indices.generic.select_time`.
      Indexing is done after finding the dry days, but before finding the spells.

    Returns
    -------
    xarray.DataArray
      The {freq} total number of days in dry periods of minimum {window} days.

    Notes
    -----
    The algorithm assumes days before and after the timeseries are "wet", meaning that
    the condition for being considered part of a dry spell is stricter on the edges. For
    example, with `window=3` and `op='sum'`, the first day of the series is considered
    part of a dry spell only if the accumulated precipitation within the first 3 days is
    under the threshold. In comparison, a day in the middle of the series is considered
    part of a dry spell if any of the three 3-day periods of which it is part are
    considered dry (so a total of five days are included in the computation, compared to only 3.)
    """
    pram = rate2amount(pr, out_units="mm")
    thresh = convert_units_to(thresh, pram)

    pram_pad = pram.pad(time=(0, window))
    mask = getattr(pram_pad.rolling(time=window), op)() < thresh
    dry = (mask.rolling(time=window).sum() >= 1).shift(time=-(window - 1))
    dry = dry.isel(time=slice(0, pram.time.size)).astype(float)

    out = select_time(dry, **indexer).resample(time=freq).sum("time")
    return to_agg_units(out, pram, "count")


@declare_units(tas="[temperature]")
def qian_weighted_mean_average(
    tas: xarray.DataArray, dim: str = "time"
) -> xarray.DataArray:
    r"""Binomial smoothed, five-day weighted mean average temperature.

    Calculates a five-day weighted moving average with emphasis on temperatures closer to day of interest.

    Parameters
    ----------
    tas: xr.DataArray
      Daily mean temperature.
    dim: str
      Time dimension.

    Returns
    -------
    xr.DataArray
      Binomial smoothed, five-day weighted mean average temperature.

    Notes
    -----
    Let :math:`X_{n}` be the average temperature for day :math:`n` and :math:`X_{t}` be the daily mean temperature
    on day :math:`t`. Then the weighted mean average can be calculated as follows:

    .. math::
        \overline{X}_{n} = \frac{X_{n-2} + 4X_{n-1} + 6X_{n} + 4X_{n+1} + X_{n+2}}{16}

    References
    ----------
    Indice oririginally published in Qian, B., Zhang, X., Chen, K., Feng, Y., & O’Brien, T. (2009). Observed Long-Term
    Trends for Agroclimatic Conditions in Canada. Journal of Applied Meteorology and Climatology, 49(4), 604‑618.
    https://doi.org/10.1175/2009JAMC2275.1

    Inspired by Bootsma, A., & Gameda and D.W. McKenney, S. (2005). Impacts of potential climate change on selected
    agroclimatic indices in Atlantic Canada. Canadian Journal of Soil Science, 85(2), 329‑343.
    https://doi.org/10.4141/S04-019
    """
    units = tas.attrs["units"]

    weights = xarray.DataArray([0.0625, 0.25, 0.375, 0.25, 0.0625], dims=["window"])
    weighted_mean = tas.rolling({dim: 5}, center=True).construct("window").dot(weights)

    weighted_mean.attrs["units"] = units
    return weighted_mean


@declare_units(
    tasmax="[temperature]",
    tasmin="[temperature]",
    thresh="[temperature]",
)
def effective_growing_degree_days(
    tasmax: xarray.DataArray,
    tasmin: xarray.DataArray,
    *,
    thresh: str = "5 degC",
    method: str = "bootsma",
    after_date: DayOfYearStr = "07-01",
    dim: str = "time",
    freq: str = "YS",
) -> xarray.DataArray:
    r"""Effective growing degree days.

    Growing degree days based on a dynamic start and end of the growing season.

    Parameters
    ----------
    tasmax: xr.DataArray
      Daily mean temperature.
    tasmin: xr.DataArray
      Daily minimum temperature.
    thresh: str
      The minimum temperature threshold.
    method: {"bootsma", "qian"}
      The window method used to determine the temperature-based start date.
      For "bootsma", the start date is defined as 10 days after the average temperature exceeds a threshold (5 degC).
      For "qian", the start date is based on a weighted 5-day rolling average, based on `qian_weighted_mean_average()`.
    after_date : str
      Date of the year after which to look for the first frost event. Should have the format '%m-%d'.
    dim: str
      Time dimension.
    freq : str
      Resampling frequency.

    Returns
    -------
    xarray.DataArray

    Notes
    -----
    The effective growing degree days for a given year :math:`EGDD_i` can be calculated as follows:

    .. math::
        EGDD_i = \sum_{i=\text{j_{start}}^{\text{j_{end}}} max\left(TG - Thresh, 0 \right)

    Where :math:`TG` is the mean daly temperature, and :math:`j_{start}` and :math:`j_{end}` are the start and end dates
    of the growing season. The growing season start date methodology is determined via the `method` flag.
    For "bootsma", the start date is defined as 10 days after the average temperature exceeds a threshold (5 degC).
    For "qian", the start date is based on a weighted 5-day rolling average, based on `qian_weighted_mean_average()`.

    The end date is determined as the day preceding the first day with minimum temperature below 0 degC.

    References
    ----------
    Indice originally published in Bootsma, A., & Gameda and D.W. McKenney, S. (2005). Impacts of potential climate
    change on selected agroclimatic indices in Atlantic Canada. Canadian Journal of Soil Science, 85(2), 329‑343.
    https://doi.org/10.4141/S04-019
    """
    tasmax = convert_units_to(tasmax, "degC")
    tasmin = convert_units_to(tasmin, "degC")
    thresh = convert_units_to(thresh, "degC")

    tas = (tasmin + tasmax) / 2
    tas.attrs["units"] = "degC"

    if method.lower() == "bootsma":
        fda = first_day_above(tasmin=tas, thresh="5.0 degC", window=1, freq=freq)
        start = fda + 10
    elif method.lower() == "qian":
        tas_weighted = qian_weighted_mean_average(tas=tas, dim=dim)
        start = freshet_start(tas_weighted, thresh=thresh, window=5, freq=freq)
    else:
        raise NotImplementedError(f"Method: {method}.")

    # The day before the first day below 0 degC
    end = (
        first_day_below(
            tasmin=tasmin,
            thresh="0 degC",
            after_date=after_date,
            window=1,
            freq=freq,
        )
        - 1
    )

    deg_days = (tas - thresh).clip(min=0)
    egdd = aggregate_between_dates(deg_days, start=start, end=end, freq=freq)

    return to_agg_units(egdd, tas, op="delta_prod")<|MERGE_RESOLUTION|>--- conflicted
+++ resolved
@@ -247,13 +247,12 @@
         )
         k_aggregated = 1
     elif method.lower() == "jones":
-        day_length = day_lengths(
-            dates=tas.time,
-            lat=lat,
-            start_date=start_date,
-            end_date=end_date,
+        day_length = aggregate_between_dates(
+            day_lengths(dates=tas.time, lat=lat, method="simple"),
+            start=start_date,
+            end=end_date,
+            op="sum",
             freq=freq,
-            method="simple",
         )
         k = 1
         k_aggregated = 2.8311e-4 * day_length + 0.30834
@@ -394,13 +393,11 @@
             k = 1 + xarray.where(lat_mask, max(((abs(lat) - 40) / 10) * 0.06, 0), 0)
             k_aggregated = 1
         else:
-            day_length = day_lengths(
-                dates=tasmin.time,
-                lat=lat,
+            day_length = aggregate_between_dates(
+                day_lengths(dates=tasmin.time, lat=lat, method="simple"),
                 start_date=start_date,
                 end_date=end_date,
                 freq=freq,
-                method="simple",
             )
             k = 1
             k_huglin = 2.8311e-4 * day_length + 0.30834
@@ -572,7 +569,7 @@
     tas : xarray.DataArray
       Mean daily temperature.
     lat : xarray.DataArray
-      Latitude.
+      Latitude, needed if evspsblpot is not given.
     method : str
       Method to use to calculate the potential evapotranspiration.
 
@@ -587,18 +584,12 @@
     """
     pr = convert_units_to(pr, "kg m-2 s-1")
 
-<<<<<<< HEAD
-    pet = xci.potential_evapotranspiration(
-        tasmin=tasmin, tasmax=tasmax, tas=tas, lat=lat, method=method
-    )
-=======
     if evspsblpot is None:
         pet = xci.potential_evapotranspiration(
-            tasmin=tasmin, tasmax=tasmax, tas=tas, method=method
+            tasmin=tasmin, tasmax=tasmax, tas=tas, lat=lat, method=method
         )
     else:
         pet = convert_units_to(evspsblpot, "kg m-2 s-1")
->>>>>>> 5cb07daf
 
     if xarray.infer_freq(pet.time) == "MS":
         with xarray.set_options(keep_attrs=True):

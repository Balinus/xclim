# noqa: D100
from __future__ import annotations

import numpy as np
import xarray as xr
from numba import float32, float64, vectorize

from xclim.core.calendar import date_range, datetime_to_decimal_year
from xclim.core.units import amount2rate, convert_units_to, declare_units, units2pint
from xclim.indices.helpers import (
    cosine_of_solar_zenith_angle,
    day_lengths,
    distance_from_sun,
    extraterrestrial_solar_radiation,
    solar_declination,
    time_correction_for_solar_angle,
    wind_speed_height_conversion,
)

__all__ = [
    "humidex",
    "heat_index",
    "tas",
    "uas_vas_2_sfcwind",
    "sfcwind_2_uas_vas",
    "saturation_vapor_pressure",
    "relative_humidity",
    "specific_humidity",
    "specific_humidity_from_dewpoint",
    "snowfall_approximation",
    "rain_approximation",
    "wind_chill_index",
    "clausius_clapeyron_scaled_precipitation",
    "potential_evapotranspiration",
    "universal_thermal_climate_index",
    "mean_radiant_temperature",
]


@declare_units(tas="[temperature]", tdps="[temperature]", hurs="[]")
def humidex(
    tas: xr.DataArray,
    tdps: xr.DataArray | None = None,
    hurs: xr.DataArray | None = None,
) -> xr.DataArray:
    r"""Humidex index.

    The humidex indicates how hot the air feels to an average person, accounting for the effect of humidity. It
    can be loosely interpreted as the equivalent perceived temperature when the air is dry.

    Parameters
    ----------
    tas : xarray.DataArray
      Air temperature.
    tdps : xarray.DataArray,
      Dewpoint temperature.
    hurs : xarray.DataArray
      Relative humidity.

    Returns
    -------
    xarray.DataArray, [temperature]
      The humidex index.

    Notes
    -----
    The humidex is usually computed using hourly observations of dry bulb and dewpoint temperatures. It is computed
    using the formula based on :cite:t:`masterton_humidex_1979`:

    .. math::

       T + {\frac {5}{9}}\left[e - 10\right]

    where :math:`T` is the dry bulb air temperature (°C). The term :math:`e` can be computed from the dewpoint
    temperature :math:`T_{dewpoint}` in °K:

    .. math::

       e = 6.112 \times \exp(5417.7530\left({\frac {1}{273.16}}-{\frac {1}{T_{\text{dewpoint}}}}\right)

    where the constant 5417.753 reflects the molecular weight of water, latent heat of vaporization,
    and the universal gas constant :cite:p`mekis_observed_2015`. Alternatively, the term :math:`e` can also be computed
    from the relative humidity `h` expressed in percent using :cite:t:`sirangelo_combining_2020`:

    .. math::

      e = \frac{h}{100} \times 6.112 * 10^{7.5 T/(T + 237.7)}.

    The humidex *comfort scale* :cite:p:`canada_glossary_2011` can be interpreted as follows:

    - 20 to 29 : no discomfort;
    - 30 to 39 : some discomfort;
    - 40 to 45 : great discomfort, avoid exertion;
    - 46 and over : dangerous, possible heat stroke;

    Please note that while both the humidex and the heat index are calculated
    using dew point, the humidex uses a dew point of 7 °C (45 °F) as a base,
    whereas the heat index uses a dew point base of 14 °C (57 °F). Further,
    the heat index uses heat balance equations which account for many variables
    other than vapor pressure, which is used exclusively in the humidex
    calculation.

    References
    ----------
    :cite:cts:`canada_glossary_2011,masterton_humidex_1979,mekis_observed_2015,sirangelo_combining_2020`

    """
    if (tdps is None) == (hurs is None):
        raise ValueError(
            "At least one of `tdps` or `hurs` must be given, and not both."
        )

    # Vapour pressure in hPa
    if tdps is not None:
        # Convert dewpoint temperature to Kelvins
        tdps = convert_units_to(tdps, "kelvin")
        e = 6.112 * np.exp(5417.7530 * (1 / 273.16 - 1.0 / tdps))

    elif hurs is not None:
        # Convert dry bulb temperature to Celsius
        tasC = convert_units_to(tas, "celsius")
        e = hurs / 100 * 6.112 * 10 ** (7.5 * tasC / (tasC + 237.7))

    # Temperature delta due to humidity in delta_degC
    h = 5 / 9 * (e - 10)
    h.attrs["units"] = "delta_degree_Celsius"

    # Get delta_units for output
    du = (1 * units2pint(tas) - 0 * units2pint(tas)).units
    h = convert_units_to(h, du)

    # Add the delta to the input temperature
    out = h + tas
    out.attrs["units"] = tas.units
    return out


@declare_units(tas="[temperature]", hurs="[]")
def heat_index(tas: xr.DataArray, hurs: xr.DataArray) -> xr.DataArray:
    r"""Heat index.

    Perceived temperature after relative humidity is taken into account :cite:p:`blazejczyk_comparison_2012`.
    The index is only valid for temperatures above 20°C.

    Parameters
    ----------
    tas : xr.DataArray
      Temperature. The equation assumes an instantaneous value.
    hurs : xr.DataArray
      Relative humidity. The equation assumes an instantaneous value.

    Returns
    -------
    xr.DataArray, [temperature]
      Heat index for moments with temperature above 20°C.

    References
    ----------
    :cite:cts:`blazejczyk_comparison_2012`

    Notes
    -----
    While both the humidex and the heat index are calculated using dew point the humidex uses a dew point of 7 °C
    (45 °F) as a base, whereas the heat index uses a dew point base of 14 °C (57 °F). Further, the heat index uses
    heat balance equations which account for many variables other than vapour pressure, which is used exclusively in the
    humidex calculation.
    """
    thresh = 20  # degC
    t = convert_units_to(tas, "degC")
    t = t.where(t > thresh)
    r = convert_units_to(hurs, "%")

    out = (
        -8.78469475556
        + 1.61139411 * t
        + 2.33854883889 * r
        - 0.14611605 * t * r
        - 0.012308094 * t * t
        - 0.0164248277778 * r * r
        + 0.002211732 * t * t * r
        + 0.00072546 * t * r * r
        - 0.000003582 * t * t * r * r
    )
    out = out.assign_attrs(units="degC")
    return convert_units_to(out, tas.units)


@declare_units(tasmin="[temperature]", tasmax="[temperature]")
def tas(tasmin: xr.DataArray, tasmax: xr.DataArray) -> xr.DataArray:
    """Average temperature from minimum and maximum temperatures.

    We assume a symmetrical distribution for the temperature and retrieve the average value as Tg = (Tx + Tn) / 2

    Parameters
    ----------
    tasmin : xarray.DataArray
        Minimum (daily) temperature
    tasmax : xarray.DataArray
        Maximum (daily) temperature

    Returns
    -------
    xarray.DataArray
        Mean (daily) temperature [same units as tasmin]
    """
    tasmax = convert_units_to(tasmax, tasmin)
    tas = (tasmax + tasmin) / 2
    tas.attrs["units"] = tasmin.attrs["units"]
    return tas


@declare_units(uas="[speed]", vas="[speed]", calm_wind_thresh="[speed]")
def uas_vas_2_sfcwind(
    uas: xr.DataArray, vas: xr.DataArray, calm_wind_thresh: str = "0.5 m/s"
) -> tuple[xr.DataArray, xr.DataArray]:
    """Wind speed and direction from the eastward and northward wind components.

    Computes the magnitude and angle of the wind vector from its northward and eastward components,
    following the meteorological convention that sets calm wind to a direction of 0° and northerly wind to 360°.

    Parameters
    ----------
    uas : xr.DataArray
      Eastward wind velocity
    vas : xr.DataArray
      Northward wind velocity
    calm_wind_thresh : str
      The threshold under which winds are considered "calm" and for which the direction
      is set to 0. On the Beaufort scale, calm winds are defined as < 0.5 m/s.

    Returns
    -------
    wind : xr.DataArray, [m s-1]
      Wind velocity
    wind_from_dir : xr.DataArray, [°]
      Direction from which the wind blows, following the meteorological convention where
      360 stands for North and 0 for calm winds.

    Notes
    -----
    Winds with a velocity less than `calm_wind_thresh` are given a wind direction of 0°,
    while stronger northerly winds are set to 360°.
    """
    # Converts the wind speed to m s-1
    uas = convert_units_to(uas, "m/s")
    vas = convert_units_to(vas, "m/s")
    wind_thresh = convert_units_to(calm_wind_thresh, "m/s")

    # Wind speed is the hypotenuse of "uas" and "vas"
    wind = np.hypot(uas, vas)
    wind.attrs["units"] = "m s-1"

    # Calculate the angle
    wind_from_dir_math = np.degrees(np.arctan2(vas, uas))

    # Convert the angle from the mathematical standard to the meteorological standard
    wind_from_dir = (270 - wind_from_dir_math) % 360.0

    # According to the meteorological standard, calm winds must have a direction of 0°
    # while northerly winds have a direction of 360°
    # On the Beaufort scale, calm winds are defined as < 0.5 m/s
    wind_from_dir = xr.where(wind_from_dir.round() == 0, 360, wind_from_dir)
    wind_from_dir = xr.where(wind < wind_thresh, 0, wind_from_dir)
    wind_from_dir.attrs["units"] = "degree"
    return wind, wind_from_dir


@declare_units(sfcWind="[speed]", sfcWindfromdir="[]")
def sfcwind_2_uas_vas(
    sfcWind: xr.DataArray, sfcWindfromdir: xr.DataArray  # noqa
) -> tuple[xr.DataArray, xr.DataArray]:
    """Eastward and northward wind components from the wind speed and direction.

    Compute the eastward and northward wind components from the wind speed and direction.

    Parameters
    ----------
    sfcWind : xr.DataArray
      Wind velocity
    sfcWindfromdir : xr.DataArray
      Direction from which the wind blows, following the meteorological convention
      where 360 stands for North.

    Returns
    -------
    uas : xr.DataArray, [m s-1]
      Eastward wind velocity.
    vas : xr.DataArray, [m s-1]
      Northward wind velocity.

    """
    # Converts the wind speed to m s-1
    sfcWind = convert_units_to(sfcWind, "m/s")  # noqa

    # Converts the wind direction from the meteorological standard to the mathematical standard
    wind_from_dir_math = (-sfcWindfromdir + 270) % 360.0

    # TODO: This commented part should allow us to resample subdaily wind, but needs to be cleaned up and put elsewhere.
    # if resample is not None:
    #     wind = wind.resample(time=resample).mean(dim='time', keep_attrs=True)
    #
    #     # nb_per_day is the number of values each day. This should be calculated
    #     wind_from_dir_math_per_day = wind_from_dir_math.reshape((len(wind.time), nb_per_day))
    #     # Averages the subdaily angles around a circle, i.e. mean([0, 360]) = 0, not 180
    #     wind_from_dir_math = np.concatenate([[degrees(phase(sum(rect(1, radians(d)) for d in angles) / len(angles)))]
    #                                       for angles in wind_from_dir_math_per_day])

    uas = sfcWind * np.cos(np.radians(wind_from_dir_math))
    vas = sfcWind * np.sin(np.radians(wind_from_dir_math))
    uas.attrs["units"] = "m s-1"
    vas.attrs["units"] = "m s-1"
    return uas, vas


@declare_units(tas="[temperature]", ice_thresh="[temperature]")
def saturation_vapor_pressure(
    tas: xr.DataArray, ice_thresh: str = None, method: str = "sonntag90"  # noqa
) -> xr.DataArray:
    """Saturation vapour pressure from temperature.

    Parameters
    ----------
    tas : xr.DataArray
      Temperature array.
    ice_thresh : str
      Threshold temperature under which to switch to equations in reference to ice instead of water.
      If None (default) everything is computed with reference to water.
    method : {"goffgratch46", "sonntag90", "tetens30", "wmo08", "its90"}
      Which method to use, see notes.

    Returns
    -------
    xarray.DataArray, [Pa]
      Saturation vapour pressure.

    Notes
    -----
    In all cases implemented here :math:`log(e_{sat})` is an empirically fitted function (usually a polynomial)
    where coefficients can be different when ice is taken as reference instead of water. Available methods are:

    - "goffgratch46" or "GG46", based on :cite:t:`goff_low-pressure_1946`, values and equation taken from :cite:t:`vomel_saturation_2016`.
    - "sonntag90" or "SO90", taken from :cite:t:`sonntag_important_1990`.
    - "tetens30" or "TE30", based on :cite:t:`tetens_uber_1930`, values and equation taken from :cite:t:`vomel_saturation_2016`.
    - "wmo08" or "WMO08", taken from :cite:t:`world_meteorological_organization_guide_2008`.
    - "its90" or "ITS90", taken from :cite:t:`hardy_its-90_1998`.

    References
    ----------
    :cite:cts:`goff_low-pressure_1946,hardy_its-90_1998,sonntag_important_1990,tetens_uber_1930,vomel_saturation_2016,world_meteorological_organization_guide_2008`

    """
    if ice_thresh is not None:
        thresh = convert_units_to(ice_thresh, "degK")
    else:
        thresh = convert_units_to("0 K", "degK")
    tas = convert_units_to(tas, "K")
    ref_is_water = tas > thresh
    if method in ["sonntag90", "SO90"]:
        e_sat = xr.where(
            ref_is_water,
            100
            * np.exp(  # Where ref_is_water is True, x100 is to convert hPa to Pa
                -6096.9385 / tas  # type: ignore
                + 16.635794
                + -2.711193e-2 * tas  # type: ignore
                + 1.673952e-5 * tas**2
                + 2.433502 * np.log(tas)  # numpy's log is ln
            ),
            100
            * np.exp(  # Where ref_is_water is False (thus ref is ice)
                -6024.5282 / tas  # type: ignore
                + 24.7219
                + 1.0613868e-2 * tas  # type: ignore
                + -1.3198825e-5 * tas**2
                + -0.49382577 * np.log(tas)
            ),
        )
    elif method in ["tetens30", "TE30"]:
        e_sat = xr.where(
            ref_is_water,
            610.78 * np.exp(17.269388 * (tas - 273.16) / (tas - 35.86)),
            610.78 * np.exp(21.8745584 * (tas - 273.16) / (tas - 7.66)),
        )
    elif method in ["goffgratch46", "GG46"]:
        Tb = 373.16  # Water boiling temp [K]
        eb = 101325  # e_sat at Tb [Pa]
        Tp = 273.16  # Triple-point temperature [K]
        ep = 611.73  # e_sat at Tp [Pa]
        e_sat = xr.where(
            ref_is_water,
            eb
            * 10
            ** (
                -7.90298 * ((Tb / tas) - 1)  # type: ignore
                + 5.02808 * np.log10(Tb / tas)  # type: ignore
                + -1.3817e-7 * (10 ** (11.344 * (1 - tas / Tb)) - 1)
                + 8.1328e-3 * (10 ** (-3.49149 * ((Tb / tas) - 1)) - 1)  # type: ignore
            ),
            ep
            * 10
            ** (
                -9.09718 * ((Tp / tas) - 1)  # type: ignore
                + -3.56654 * np.log10(Tp / tas)  # type: ignore
                + 0.876793 * (1 - tas / Tp)
            ),
        )
    elif method in ["wmo08", "WMO08"]:
        e_sat = xr.where(
            ref_is_water,
            611.2 * np.exp(17.62 * (tas - 273.16) / (tas - 30.04)),
            611.2 * np.exp(22.46 * (tas - 273.16) / (tas - 0.54)),
        )
    elif method in ["its90", "ITS90"]:
        e_sat = xr.where(
            ref_is_water,
            np.exp(
                -2836.5744 / tas**2
                + -6028.076559 / tas
                + 19.54263612
                + -2.737830188e-2 * tas
                + 1.6261698e-5 * tas**2
                + 7.0229056e-10 * tas**3
                + -1.8680009e-13 * tas**4
                + 2.7150305 * np.log(tas)
            ),
            np.exp(
                -5866.6426 / tas
                + 22.32870244
                + 1.39387003e-2 * tas
                + -3.4262402e-5 * tas**2
                + 2.7040955e-8 * tas**3
                + 6.7063522e-1 * np.log(tas)
            ),
        )
    else:
        raise ValueError(
            f"Method {method} is not in ['sonntag90', 'tetens30', 'goffgratch46', 'wmo08', 'its90']"
        )

    e_sat.attrs["units"] = "Pa"
    return e_sat


@declare_units(
    tas="[temperature]",
    tdps="[temperature]",
    huss="[]",
    ps="[pressure]",
    ice_thresh="[temperature]",
)
def relative_humidity(
    tas: xr.DataArray,
    tdps: xr.DataArray = None,
    huss: xr.DataArray = None,
    ps: xr.DataArray = None,
    ice_thresh: str = None,
    method: str = "sonntag90",
    invalid_values: str = "clip",
) -> xr.DataArray:
    r"""Relative humidity.

    Compute relative humidity from temperature and either dewpoint temperature or specific humidity and pressure through
    the saturation vapor pressure.

    Parameters
    ----------
    tas : xr.DataArray
      Temperature array
    tdps : xr.DataArray
      Dewpoint temperature, if specified, overrides huss and ps.
    huss : xr.DataArray
      Specific humidity.
    ps : xr.DataArray
      Air Pressure.
    ice_thresh : str
      Threshold temperature under which to switch to equations in reference to ice instead of water.
      If None (default) everything is computed with reference to water. Does nothing if 'method' is "bohren98".
    method : {"bohren98", "goffgratch46", "sonntag90", "tetens30", "wmo08"}
      Which method to use, see notes of this function and of `saturation_vapor_pressure`.
    invalid_values : {"clip", "mask", None}
      What to do with values outside the 0-100 range. If "clip" (default), clips everything to 0 - 100,
      if "mask", replaces values outside the range by np.nan, and if `None`, does nothing.

    Returns
    -------
    xr.DataArray, [%]
      Relative humidity.

    Notes
    -----
    In the following, let :math:`T`, :math:`T_d`, :math:`q` and :math:`p` be the temperature,
    the dew point temperature, the specific humidity and the air pressure.

    **For the "bohren98" method** : This method does not use the saturation vapor pressure directly,
    but rather uses an approximation of the ratio of :math:`\frac{e_{sat}(T_d)}{e_{sat}(T)}`.
    With :math:`L` the enthalpy of vaporization of water and :math:`R_w` the gas constant for water vapor,
    the relative humidity is computed as:

    .. math::

        RH = e^{\frac{-L (T - T_d)}{R_wTT_d}}

    From :cite:t:`bohren_atmospheric_1998`, formula taken from :cite:t:`lawrence_relationship_2005`. :math:`L = 2.5\times 10^{-6}` J kg-1, exact for :math:`T = 273.15` K, is used.

    **Other methods**: With :math:`w`, :math:`w_{sat}`, :math:`e_{sat}` the mixing ratio,
    the saturation mixing ratio and the saturation vapor pressure.
    If the dewpoint temperature is given, relative humidity is computed as:

    .. math::

        RH = 100\frac{e_{sat}(T_d)}{e_{sat}(T)}

    Otherwise, the specific humidity and the air pressure must be given so relative humidity can be computed as:

    .. math::

        RH = 100\frac{w}{w_{sat}}
        w = \frac{q}{1-q}
        w_{sat} = 0.622\frac{e_{sat}}{P - e_{sat}}

    The methods differ by how :math:`e_{sat}` is computed. See the doc of :py:meth:`xclim.core.utils.saturation_vapor_pressure`.

    References
    ----------
    :cite:cts:`bohren_atmospheric_1998,lawrence_relationship_2005`
    """
    if method in ("bohren98", "BA90"):
        if tdps is None:
            raise ValueError("To use method 'bohren98' (BA98), dewpoint must be given.")
        tdps = convert_units_to(tdps, "degK")
        tas = convert_units_to(tas, "degK")
        L = 2.501e6
        Rw = (461.5,)
        hurs = 100 * np.exp(-L * (tas - tdps) / (Rw * tas * tdps))  # type: ignore
    elif tdps is not None:
        e_sat_dt = saturation_vapor_pressure(
            tas=tdps, ice_thresh=ice_thresh, method=method
        )
        e_sat_t = saturation_vapor_pressure(
            tas=tas, ice_thresh=ice_thresh, method=method
        )
        hurs = 100 * e_sat_dt / e_sat_t  # type: ignore
    else:
        ps = convert_units_to(ps, "Pa")
        huss = convert_units_to(huss, "")
        tas = convert_units_to(tas, "degK")

        e_sat = saturation_vapor_pressure(tas=tas, ice_thresh=ice_thresh, method=method)

        w = huss / (1 - huss)
        w_sat = 0.62198 * e_sat / (ps - e_sat)  # type: ignore
        hurs = 100 * w / w_sat

    if invalid_values == "clip":
        hurs = hurs.clip(0, 100)
    elif invalid_values == "mask":
        hurs = hurs.where((hurs <= 100) & (hurs >= 0))
    hurs.attrs["units"] = "%"
    return hurs


@declare_units(
    tas="[temperature]",
    hurs="[]",
    ps="[pressure]",
    ice_thresh="[temperature]",
)
def specific_humidity(
    tas: xr.DataArray,
    hurs: xr.DataArray,
    ps: xr.DataArray,
    ice_thresh: str = None,
    method: str = "sonntag90",
    invalid_values: str = None,
) -> xr.DataArray:
    r"""Specific humidity from temperature, relative humidity and pressure.

    Specific humidity is the ratio between the mass of water vapour
    and the mass of moist air :cite:p:`world_meteorological_organization_guide_2008`.

    Parameters
    ----------
    tas : xr.DataArray
      Temperature array
    hurs : xr.DataArray
      Relative Humidity.
    ps : xr.DataArray
      Air Pressure.
    ice_thresh : str
      Threshold temperature under which to switch to equations in reference to ice instead of water.
      If None (default) everything is computed with reference to water.
    method : {"goffgratch46", "sonntag90", "tetens30", "wmo08"}
      Which method to use, see notes of this function and of `saturation_vapor_pressure`.
    invalid_values : {"clip", "mask", None}
      What to do with values larger than the saturation specific humidity and lower than 0.
      If "clip" (default), clips everything to 0 - q_sat
      if "mask", replaces values outside the range by np.nan,
      if None, does nothing.

    Returns
    -------
    xarray.DataArray, [dimensionless]
      Specific humidity.

    Notes
    -----
    In the following, let :math:`T`, :math:`hurs` (in %) and :math:`p` be the temperature,
    the relative humidity and the air pressure. With :math:`w`, :math:`w_{sat}`, :math:`e_{sat}` the mixing ratio,
    the saturation mixing ratio and the saturation vapor pressure, specific humidity :math:`q` is computed as:

    .. math::

        w_{sat} = 0.622\frac{e_{sat}}{P - e_{sat}}
        w = w_{sat} * hurs / 100
        q = w / (1 + w)

    The methods differ by how :math:`e_{sat}` is computed. See the doc of `xclim.core.utils.saturation_vapor_pressure`.

    If `invalid_values` is not `None`, the saturation specific humidity :math:`q_{sat}` is computed as:

    .. math::

        q_{sat} = w_{sat} / (1 + w_{sat})

    References
    ----------
    :cite:cts:`world_meteorological_organization_guide_2008`
    """
    ps = convert_units_to(ps, "Pa")
    hurs = convert_units_to(hurs, "")
    tas = convert_units_to(tas, "degK")

    e_sat = saturation_vapor_pressure(tas=tas, ice_thresh=ice_thresh, method=method)

    w_sat = 0.62198 * e_sat / (ps - e_sat)  # type: ignore
    w = w_sat * hurs
    q = w / (1 + w)

    if invalid_values is not None:
        q_sat = w_sat / (1 + w_sat)
        if invalid_values == "clip":
            q = q.clip(0, q_sat)
        elif invalid_values == "mask":
            q = q.where((q <= q_sat) & (q >= 0))
    q.attrs["units"] = ""
    return q


@declare_units(
    tdps="[temperature]",
    ps="[pressure]",
)
def specific_humidity_from_dewpoint(
    tdps: xr.DataArray,
    ps: xr.DataArray,
    method: str = "sonntag90",
) -> xr.DataArray:
    r"""Specific humidity from dewpoint temperature and air pressure.

    Specific humidity is the ratio between the mass of water vapour
    and the mass of moist air :cite:p:`world_meteorological_organization_guide_2008`.

    Parameters
    ----------
    tdps : xr.DataArray
      Dewpoint temperature array.
    ps : xr.DataArray
      Air pressure array.
    method : {"goffgratch46", "sonntag90", "tetens30", "wmo08"}
      Method to compute the saturation vapor pressure.

    Returns
    -------
    xarray.DataArray, [dimensionless]
      Specific humidity.

    Notes
    -----
    If :math:`e` is the water vapor pressure, and :math:`p` the total air pressure, then specific humidity is given by

    .. math::

       q = m_w e / ( m_a (p - e) + m_w e )

    where :math:`m_w` and :math:`m_a` are the molecular weights of water and dry air respectively. This formula is often
    written with :math:`ε = m_w / m_a`, which simplifies to :math:`q = ε e / (p - e (1 - ε))`.

    References
    ----------
    :cite:cts:`world_meteorological_organization_guide_2008`
    """
    ε = 0.6219569  # weight of water vs dry air []
    e = saturation_vapor_pressure(tas=tdps, method=method)  # vapor pressure [Pa]
    ps = convert_units_to(ps, "Pa")  # total air pressure

    q = ε * e / (ps - e * (1 - ε))
    q.attrs["units"] = ""
    return q


@declare_units(pr="[precipitation]", tas="[temperature]", thresh="[temperature]")
def snowfall_approximation(
    pr: xr.DataArray,
    tas: xr.DataArray,
    thresh: str = "0 degC",
    method: str = "binary",
) -> xr.DataArray:
    """Snowfall approximation from total precipitation and temperature.

    Solid precipitation estimated from precipitation and temperature according to a given method.

    Parameters
    ----------
    pr : xarray.DataArray
      Mean daily precipitation flux.
    tas : xarray.DataArray, optional
      Mean, maximum, or minimum daily temperature.
    thresh : str,
      Threshold temperature, used by method "binary".
    method : {"binary", "brown", "auer"}
      Which method to use when approximating snowfall from total precipitation. See notes.

    Returns
    -------
    xarray.DataArray, [same units as pr]
      Solid precipitation flux.

    Notes
    -----
    The following methods are available to approximate snowfall and are drawn from the
    Canadian Land Surface Scheme :cite:p:`verseghy_class_2009,melton_atmosphericvarscalcf90_2019`.

    - ``'binary'`` : When the temperature is under the freezing threshold, precipitation
      is assumed to be solid. The method is agnostic to the type of temperature used
      (mean, maximum or minimum).
    - ``'brown'`` : The phase between the freezing threshold goes from solid to liquid linearly
      over a range of 2°C over the freezing point.
    - ``'auer'`` : The phase between the freezing threshold goes from solid to liquid as a degree six
      polynomial over a range of 6°C over the freezing point.

    References
    ----------
    :cite:cts:`verseghy_class_2009,melton_atmosphericvarscalcf90_2019`

    """
    if method == "binary":
        thresh = convert_units_to(thresh, tas)
        prsn = pr.where(tas <= thresh, 0)

    elif method == "brown":
        # Freezing point + 2C in the native units
        upper = convert_units_to(convert_units_to(thresh, "degC") + 2, tas)
        thresh = convert_units_to(thresh, tas)

        # Interpolate fraction over temperature (in units of tas)
        t = xr.DataArray(
            [-np.inf, thresh, upper, np.inf], dims=("tas",), attrs={"units": "degC"}
        )
        fraction = xr.DataArray([1.0, 1.0, 0.0, 0.0], dims=("tas",), coords={"tas": t})

        # Multiply precip by snowfall fraction
        prsn = pr * fraction.interp(tas=tas, method="linear")

    elif method == "auer":
        dtas = convert_units_to(tas, "degK") - convert_units_to(thresh, "degK")

        # Create nodes for the snowfall fraction: -inf, thresh, ..., thresh+6, inf [degC]
        t = np.concatenate(
            [[-273.15], np.linspace(0, 6, 100, endpoint=False), [6, 1e10]]
        )
        t = xr.DataArray(t, dims="tas", name="tas", coords={"tas": t})

        # The polynomial coefficients, valid between thresh and thresh + 6 (defined in CLASS)
        coeffs = xr.DataArray(
            [100, 4.6664, -15.038, -1.5089, 2.0399, -0.366, 0.0202],
            dims=("degree",),
            coords={"degree": range(7)},
        )

        fraction = xr.polyval(t.tas, coeffs).clip(0, 100) / 100
        fraction[0] = 1
        fraction[-2:] = 0

        # Convert snowfall fraction coordinates to native tas units
        prsn = pr * fraction.interp(tas=dtas, method="linear")

    else:
        raise ValueError(f"Method {method} not one of 'binary', 'brown' or 'auer'.")

    prsn.attrs["units"] = pr.attrs["units"]
    return prsn


@declare_units(pr="[precipitation]", tas="[temperature]", thresh="[temperature]")
def rain_approximation(
    pr: xr.DataArray,
    tas: xr.DataArray,
    thresh: str = "0 degC",
    method: str = "binary",
) -> xr.DataArray:
    """Rainfall approximation from total precipitation and temperature.

    Liquid precipitation estimated from precipitation and temperature according to a given method.
    This is a convenience method based on :py:func:`snowfall_approximation`, see the latter for details.

    Parameters
    ----------
    pr : xarray.DataArray
      Mean daily precipitation flux.
    tas : xarray.DataArray, optional
      Mean, maximum, or minimum daily temperature.
    thresh : str,
      Threshold temperature, used by method "binary".
    method : {"binary", "brown", "auer"}
      Which method to use when approximating snowfall from total precipitation. See notes.

    Returns
    -------
    xarray.DataArray, [same units as pr]
      Liquid precipitation rate.

    Notes
    -----
    This method computes the snowfall approximation and subtracts it from the total
    precipitation to estimate the liquid rain precipitation.

    See Also
    --------
    snowfall_approximation
    """
    prra = pr - snowfall_approximation(pr, tas, thresh=thresh, method=method)
    prra.attrs["units"] = pr.attrs["units"]
    return prra


@declare_units(
    tas="[temperature]",
    sfcWind="[speed]",
)
def wind_chill_index(
    tas: xr.DataArray,
    sfcWind: xr.DataArray,
    method: str = "CAN",
    mask_invalid: bool = True,
):
    r"""Wind chill index.

    The Wind Chill Index is an estimation of how cold the weather feels to the average person.
    It is computed from the air temperature and the 10-m wind. As defined by the Environment and Climate Change Canada
    (:cite:cts:`mekis_observed_2015`), two equations exist, the conventional one and one for slow winds
    (usually < 5 km/h), see Notes.

    Parameters
    ----------
    tas : xarray.DataArray
      Surface air temperature.
    sfcWind : xarray.DataArray
      Surface wind speed (10 m).
    method : {'CAN', 'US'}
      If "CAN" (default), a "slow wind" equation is used where winds are slower than 5 km/h, see Notes.
    mask_invalid : bool
      Whether to mask values when the inputs are outside their validity range. or not.
      If True (default), points where the temperature is above a threshold are masked.
      The threshold is 0°C for the canadian method and 50°F for the american one.
      With the latter method, points where sfcWind < 3 mph are also masked.

    Returns
    -------
    xarray.DataArray, [degC]
      Wind Chill Index.

    Notes
    -----
    Following the calculations of Environment and Climate Change Canada, this function switches from the standardized
    index to another one for slow winds. The standard index is the same as used by the National Weather Service of the
    USA :cite:p:`us_department_of_commerce_wind_nodate`. Given a temperature at surface :math:`T` (in °C) and 10-m
    wind speed :math:`V` (in km/h), the Wind Chill Index :math:`W` (dimensionless) is computed as:

    .. math::

        W = 13.12 + 0.6125*T - 11.37*V^0.16 + 0.3965*T*V^0.16

    Under slow winds (:math:`V < 5` km/h), and using the canadian method, it becomes:

    .. math::

        W = T + \frac{-1.59 + 0.1345 * T}{5} * V


    Both equations are invalid for temperature over 0°C in the canadian method.

    The american Wind Chill Temperature index (WCT), as defined by USA's National Weather Service, is computed when
    `method='US'`. In that case, the maximal valid temperature is 50°F (10 °C) and minimal wind speed is 3 mph
    (4.8 km/h).

    See Also
    --------
    National Weather Service FAQ: :cite:p:`us_department_of_commerce_wind_nodate`.
    The New Wind Chill Equivalent Temperature Chart: :cite:p:`osczevski_new_2005`.

    References
    ----------
    :cite:cts:`mekis_observed_2015,us_department_of_commerce_wind_nodate`
    """
    tas = convert_units_to(tas, "degC")
    sfcWind = convert_units_to(sfcWind, "km/h")

    V = sfcWind**0.16
    W = 13.12 + 0.6215 * tas - 11.37 * V + 0.3965 * tas * V

    if method.upper() == "CAN":
        W = xr.where(sfcWind < 5, tas + sfcWind * (-1.59 + 0.1345 * tas) / 5, W)
    elif method.upper() != "US":
        raise ValueError(f"`method` must be one of 'US' and 'CAN'. Got '{method}'.")

    if mask_invalid:
        mask = {"CAN": tas <= 0, "US": (sfcWind > 4.828032) & (tas <= 10)}
        W = W.where(mask[method.upper()])

    W.attrs["units"] = "degC"
    return W


@declare_units(
    delta_tas="[temperature]",
    pr_baseline="[precipitation]",
)
def clausius_clapeyron_scaled_precipitation(
    delta_tas: xr.DataArray,
    pr_baseline: xr.DataArray,
    cc_scale_factor: float = 1.07,
) -> xr.DataArray:
    r"""Scale precipitation according to the Clausius-Clapeyron relation.

    Parameters
    ----------
    delta_tas : xarray.DataArray
      Difference in temperature between a baseline climatology and another climatology.
    pr_baseline : xarray.DataArray
      Baseline precipitation to adjust with Clausius-Clapeyron.
    cc_scale_factor : float (default  = 1.07)
      Clausius Clapeyron scale factor.

    Returns
    -------
    DataArray
        Baseline precipitation scaled to other climatology using Clausius-Clapeyron relationship.

    Notes
    -----
    The Clausius-Clapeyron equation for water vapor under typical atmospheric conditions states that the saturation
    water vapor pressure :math:`e_s` changes approximately exponentially with temperature

    .. math::
        \frac{\mathrm{d}e_s(T)}{\mathrm{d}T} \approx 1.07 e_s(T)

    This function assumes that precipitation can be scaled by the same factor.

    Warnings
    --------
    Make sure that `delta_tas` is computed over a baseline compatible with `pr_baseline`. So for example,
    if `delta_tas` is the climatological difference between a baseline and a future period, then `pr_baseline`
    should be precipitations over a period within the same baseline.
    """
    # Get difference in temperature.  Time-invariant baseline temperature (from above) is broadcast.
    delta_tas = convert_units_to(delta_tas, "delta_degreeC")

    # Calculate scaled precipitation.
    pr_out = pr_baseline * (cc_scale_factor**delta_tas)
    pr_out.attrs["units"] = pr_baseline.attrs["units"]

    return pr_out


@declare_units(
    tasmin="[temperature]",
    tasmax="[temperature]",
    tas="[temperature]",
    lat="[]",
    hurs="[]",
    rsds="[radiation]",
    rsus="[radiation]",
    rlds="[radiation]",
    rlus="[radiation]",
    sfcwind="[speed]",
)
def potential_evapotranspiration(
    tasmin: xr.DataArray | None = None,
    tasmax: xr.DataArray | None = None,
    tas: xr.DataArray | None = None,
    lat: xr.DataArray | None = None,
    hurs: xr.DataArray | None = None,
    rsds: xr.DataArray | None = None,
    rsus: xr.DataArray | None = None,
    rlds: xr.DataArray | None = None,
    rlus: xr.DataArray | None = None,
    sfcwind: xr.DataArray | None = None,
    method: str = "BR65",
    peta: float | None = 0.00516409319477,
    petb: float | None = 0.0874972822289,
) -> xr.DataArray:
    r"""Potential evapotranspiration.

    The potential for water evaporation from soil and transpiration by plants if the water supply is sufficient,
    according to a given method.

    Parameters
    ----------
    tasmin : xarray.DataArray
      Minimum daily temperature.
    tasmax : xarray.DataArray
      Maximum daily temperature.
    tas : xarray.DataArray
      Mean daily temperature.
    lat : xarray.DataArray, optional
      Latitude. If not given, it is sought on tasmin or tas with cf-xarray.
    hurs : xarray.DataArray
      Relative humidity.
    rsds : xarray.DataArray
      Surface Downwelling Shortwave Radiation
    rsus : xarray.DataArray
      Surface Upwelling Shortwave Radiation
    rlds : xarray.DataArray
      Surface Downwelling Longwave Radiation
    rlus : xarray.DataArray
      Surface Upwelling Longwave Radiation
    sfcwind : xarray.DataArray
      Surface wind velocity (at 10 m)
    method : {"baierrobertson65", "BR65", "hargreaves85", "HG85", "thornthwaite48", "TW48", "mcguinnessbordne05", "MB05", "allen98", "FAO_PM98"}
      Which method to use, see notes.
    peta : float
      Used only with method MB05 as :math:`a` for calculation of PET, see Notes section.
      Default value resulted from calibration of PET over the UK.
    petb : float
      Used only with method MB05 as :math:`b` for calculation of PET, see Notes section.
      Default value resulted from calibration of PET over the UK.

    Returns
    -------
    xarray.DataArray

    Notes
    -----
    Available methods are:

<<<<<<< HEAD
    - "baierrobertson65" or "BR65", based on [BaierRobertson1965]_. Requires tasmin and tasmax, daily [D] freq.
    - "hargreaves85" or "HG85", based on [Hargreaves1985]_. Requires tasmin and tasmax, daily [D] freq. (optional: tas can be given in addition of tasmin and tasmax).
    - "mcguinnessbordne05" or "MB05", based on [Tanguy2018]_. Requires tas, daily [D] freq, with latitudes 'lat'.
    - "thornthwaite48" or "TW48", based on [Thornthwaite1948]_. Requires tasmin and tasmax, monthly [MS] or daily [D] freq. (optional: tas can be given instead of tasmin and tasmax).
    - "allen98" or "FAO_PM98", based on [Allen1998]_. Modification of Penman-Monteith method. Requires tasmin and tasmax, relative humidity, radiation flux and wind speed (10 m wind will be converted to 2 m).
=======
    - "baierrobertson65" or "BR65", based on :cite:t:`baier_estimation_1965`. Requires tasmin and tasmax, daily [D] freq.
    - "hargreaves85" or "HG85", based on :cite:t:`george_h_hargreaves_reference_1985`. Requires tasmin and tasmax, daily [D] freq. (optional: tas can be given in addition of tasmin and tasmax).
    - "mcguinnessbordne05" or "MB05", based on :cite:t:`tanguy_historical_2018`. Requires tas, daily [D] freq, with latitudes 'lat'.
    - "thornthwaite48" or "TW48", based on :cite:t:`thornthwaite_approach_1948`. Requires tasmin and tasmax, monthly [MS] or daily [D] freq. (optional: tas can be given instead of tasmin and tasmax).
>>>>>>> b3221abd

    The McGuinness-Bordne :cite:p:`mcguinness_comparison_1972` equation is:

    .. math::
        PET[mm day^{-1}] = a * \frac{S_0}{\lambda}T_a + b *\frsc{S_0}{\lambda}

    where :math:`a` and :math:`b` are empirical parameters; :math:`S_0` is the extraterrestrial radiation [MJ m-2 day-1],
    assuming a solar constant of 1367 W m-2; :math:`\\lambda` is the latent heat of vaporisation [MJ kg-1]
    and :math:`T_a` is the air temperature [°C]. The equation was originally derived for the USA,
    with :math:`a=0.0147` and :math:`b=0.07353`. The default parameters used here are calibrated for the UK,
    using the method described in :cite:t:`tanguy_historical_2018`.

    Methods "BR65", "HG85" and "MB05" use an approximation of the extraterrestrial
    radiation. See :py:func:`~xclim.indices._helpers.extraterrestrial_solar_radiation`.

    References
    ----------
<<<<<<< HEAD
    .. [BaierRobertson1965] Baier, W., & Robertson, G. W. (1965). Estimation of latent evaporation from simple weather observations. Canadian journal of plant science, 45(3), 276-284.
    .. [Hargreaves1985] Hargreaves, G. H., & Samani, Z. A. (1985). Reference crop evapotranspiration from temperature. Applied engineering in agriculture, 1(2), 96-99.
    .. [Tanguy2018] Tanguy, M., Prudhomme, C., Smith, K., & Hannaford, J. (2018). Historical gridded reconstruction of potential evapotranspiration for the UK. Earth System Science Data, 10(2), 951-968.
    .. [McGuinness1972] McGuinness, J. L., & Bordne, E. F. (1972). A comparison of lysimeter-derived potential evapotranspiration with computed values (No. 1452). US Department of Agriculture.
    .. [Thornthwaite1948] Thornthwaite, C. W. (1948). An approach toward a rational classification of climate. Geographical review, 38(1), 55-94.
    .. [Allen1998] Allen, R. G., Pereira, L. S., Raes, D., & Smith, M. (1998). Crop evapotranspiration-Guidelines for computing crop water requirements-FAO Irrigation and drainage paper 56. Fao, Rome, 300(9), D05109.
=======
    :cite:cts:`baier_estimation_1965,george_h_hargreaves_reference_1985,tanguy_historical_2018,thornthwaite_approach_1948,mcguinness_comparison_1972`

>>>>>>> b3221abd
    """
    if lat is None:
        lat = (tasmin if tas is None else tas).cf["latitude"]

    if method in ["baierrobertson65", "BR65"]:
        tasmin = convert_units_to(tasmin, "degF")
        tasmax = convert_units_to(tasmax, "degF")

        re = extraterrestrial_solar_radiation(tasmin.time, lat)
        re = convert_units_to(re, "cal cm-2 day-1")

        # Baier et Robertson(1965) formula
        out = 0.094 * (
            -87.03 + 0.928 * tasmax + 0.933 * (tasmax - tasmin) + 0.0486 * re
        )
        out = out.clip(0)

    elif method in ["hargreaves85", "HG85"]:
        tasmin = convert_units_to(tasmin, "degC")
        tasmax = convert_units_to(tasmax, "degC")
        if tas is None:
            tas = (tasmin + tasmax) / 2
        else:
            tas = convert_units_to(tas, "degC")

        lv = 2.5  # MJ/kg

        ra = extraterrestrial_solar_radiation(tasmin.time, lat)
        ra = convert_units_to(ra, "MJ m-2 d-1")

        # Hargreaves and Samani(1985) formula
        out = (0.0023 * ra * (tas + 17.8) * (tasmax - tasmin) ** 0.5) / lv
        out = out.clip(0)

    elif method in ["mcguinnessbordne05", "MB05"]:
        if tas is None:
            tasmin = convert_units_to(tasmin, "degC")
            tasmax = convert_units_to(tasmax, "degC")
            tas = (tasmin + tasmax) / 2
            tas.attrs["units"] = "degC"

        tas = convert_units_to(tas, "degC")
        tasK = convert_units_to(tas, "K")

        ext_rad = extraterrestrial_solar_radiation(
            tas.time, lat, solar_constant="1367 W m-2"
        )
        latentH = 4185.5 * (751.78 - 0.5655 * tasK)
        radDIVlat = ext_rad / latentH

        # parameters from calibration provided by Dr Maliko Tanguy @ CEH
        # (calibrated for PET over the UK)
        a = peta
        b = petb

        out = radDIVlat * a * tas + radDIVlat * b

    elif method in ["thornthwaite48", "TW48"]:
        if tas is None:
            tasmin = convert_units_to(tasmin, "degC")
            tasmax = convert_units_to(tasmax, "degC")
            tas = (tasmin + tasmax) / 2
        else:
            tas = convert_units_to(tas, "degC")
        tas = tas.clip(0)
        tas = tas.resample(time="MS").mean(dim="time")

        start = "-".join(
            [
                str(tas.time[0].dt.year.values),
                f"{tas.time[0].dt.month.values:02d}",
                "01",
            ]
        )

        end = "-".join(
            [
                str(tas.time[-1].dt.year.values),
                f"{tas.time[-1].dt.month.values:02d}",
                str(tas.time[-1].dt.daysinmonth.values),
            ]
        )

        time_v = xr.DataArray(
            date_range(start, end, freq="D", calendar="standard"),
            dims="time",
            name="time",
        )

        # Thornwaith measures half-days
        dl = day_lengths(time_v, lat) / 12
        dl_m = dl.resample(time="MS").mean(dim="time")

        # annual heat index
        id_m = (tas / 5) ** 1.514
        id_y = id_m.resample(time="YS").sum(dim="time")

        tas_idy_a = []
        for base_time, indexes in tas.resample(time="YS").groups.items():
            tas_y = tas.isel(time=indexes)
            id_v = id_y.sel(time=base_time)
            a = 6.75e-7 * id_v**3 - 7.71e-5 * id_v**2 + 0.01791 * id_v + 0.49239

            frac = (10 * tas_y / id_v) ** a
            tas_idy_a.append(frac)

        tas_idy_a = xr.concat(tas_idy_a, dim="time")

        # Thornthwaite(1948) formula
        out = 1.6 * dl_m * tas_idy_a  # cm/month
        out = 10 * out  # mm/month

    elif method in ["allen98", "FAO_PM98"]:

        tasmax = convert_units_to(tasmax, "degC")
        tasmin = convert_units_to(tasmin, "degC")

        # wind speed at two meters
        wa2 = wind_speed_height_conversion(sfcwind, h_source="10 m", h_target="2 m")
        wa2 = convert_units_to(wa2, "m s-1")

        with xr.set_options(keep_attrs=True):
            # mean temperature [degC]
            tas_m = (tasmax + tasmin) / 2
            # mean saturation vapour pressure [kPa]
            es = (1 / 2) * (
                saturation_vapor_pressure(tasmax) + saturation_vapor_pressure(tasmin)
            )
            es = convert_units_to(es, "kPa")
            # mean actual vapour pressure [kPa]                                                                                                                                                                                                                                                                                                                                                                                                                                                                                                                                                                                                                                                                                                                                                                                                                                                                                                                                                                                                                                                                                                                                                                                                                                                                                                                                                                                                                                                                                                                                                                                                                                                                                                                                                                                                                                                                                                                                                                                                                                                                                                                                                                                                                                                                                                                                                                                                                                                                                                                                                                                                                                                                                                                                                                                                                                                                                                                                                                                                                                                                                                                                                                                                                                                                                                                                                               kPa )
            ea = hurs * es

            # slope of saturation vapour pressure curve  [kPa degC-1]
            delta = 4098 * es / (tas_m + 237.3) ** 2
            # net radiation
            Rn = convert_units_to(rsds - rsus - (rlus - rlds), "MJ m-2 d-1")

            G = 0  # Daily soil heat flux density [MJ m-2 d-1]
            P = 101.325  # Atmospheric pressure [kPa]
            gamma = 0.665e-03 * P  # psychrometric const = C_p*P/(eps*lam) [kPa degC-1]

            # Penman-Monteith formula with reference grass:
            # height = 0.12m, surface resistance = 70 s m-1, albedo  = 0.23
            # Surface resistance implies a ``moderately dry soil surface resulting from
            # about a weekly irrigation frequency''
            out = (
                0.408 * delta * (Rn - G)
                + gamma * (900 / (tas_m + 273)) * wa2 * (es - ea)
            ) / (delta + gamma * (1 + 0.34 * wa2))

    else:
        raise NotImplementedError(f"'{method}' method is not implemented.")

    out.attrs["units"] = "mm"
    return amount2rate(out, out_units="kg m-2 s-1")


@vectorize(
    [
        float64(float64, float64, float64, float64),
        float32(float32, float32, float32, float32),
    ],
)
def _utci(tas, sfcWind, dt, wvp):
    """Return the empirical polynomial function for UTCI. See :py:func:`universal_thermal_climate_index`."""
    # Taken directly from the original Fortran code by Peter Bröde.
    # http://www.utci.org/public/UTCI%20Program%20Code/UTCI_a002.f90
    # tas -> Ta (surface temperature, °C)
    # sfcWind -> va (surface wind speed, m/s)
    # dt -> D_Tmrt (tas - t_mrt, K)
    # wvp -> Pa (water vapor partial pressure, kPa)
    return (
        tas
        + 6.07562052e-1
        + -2.27712343e-2 * tas
        + 8.06470249e-4 * tas * tas
        + -1.54271372e-4 * tas * tas * tas
        + -3.24651735e-6 * tas * tas * tas * tas
        + 7.32602852e-8 * tas * tas * tas * tas * tas
        + 1.35959073e-9 * tas * tas * tas * tas * tas * tas
        + -2.25836520e0 * sfcWind
        + 8.80326035e-2 * tas * sfcWind
        + 2.16844454e-3 * tas * tas * sfcWind
        + -1.53347087e-5 * tas * tas * tas * sfcWind
        + -5.72983704e-7 * tas * tas * tas * tas * sfcWind
        + -2.55090145e-9 * tas * tas * tas * tas * tas * sfcWind
        + -7.51269505e-1 * sfcWind * sfcWind
        + -4.08350271e-3 * tas * sfcWind * sfcWind
        + -5.21670675e-5 * tas * tas * sfcWind * sfcWind
        + 1.94544667e-6 * tas * tas * tas * sfcWind * sfcWind
        + 1.14099531e-8 * tas * tas * tas * tas * sfcWind * sfcWind
        + 1.58137256e-1 * sfcWind * sfcWind * sfcWind
        + -6.57263143e-5 * tas * sfcWind * sfcWind * sfcWind
        + 2.22697524e-7 * tas * tas * sfcWind * sfcWind * sfcWind
        + -4.16117031e-8 * tas * tas * tas * sfcWind * sfcWind * sfcWind
        + -1.27762753e-2 * sfcWind * sfcWind * sfcWind * sfcWind
        + 9.66891875e-6 * tas * sfcWind * sfcWind * sfcWind * sfcWind
        + 2.52785852e-9 * tas * tas * sfcWind * sfcWind * sfcWind * sfcWind
        + 4.56306672e-4 * sfcWind * sfcWind * sfcWind * sfcWind * sfcWind
        + -1.74202546e-7 * tas * sfcWind * sfcWind * sfcWind * sfcWind * sfcWind
        + -5.91491269e-6 * sfcWind * sfcWind * sfcWind * sfcWind * sfcWind * sfcWind
        + 3.98374029e-1 * dt
        + 1.83945314e-4 * tas * dt
        + -1.73754510e-4 * tas * tas * dt
        + -7.60781159e-7 * tas * tas * tas * dt
        + 3.77830287e-8 * tas * tas * tas * tas * dt
        + 5.43079673e-10 * tas * tas * tas * tas * tas * dt
        + -2.00518269e-2 * sfcWind * dt
        + 8.92859837e-4 * tas * sfcWind * dt
        + 3.45433048e-6 * tas * tas * sfcWind * dt
        + -3.77925774e-7 * tas * tas * tas * sfcWind * dt
        + -1.69699377e-9 * tas * tas * tas * tas * sfcWind * dt
        + 1.69992415e-4 * sfcWind * sfcWind * dt
        + -4.99204314e-5 * tas * sfcWind * sfcWind * dt
        + 2.47417178e-7 * tas * tas * sfcWind * sfcWind * dt
        + 1.07596466e-8 * tas * tas * tas * sfcWind * sfcWind * dt
        + 8.49242932e-5 * sfcWind * sfcWind * sfcWind * dt
        + 1.35191328e-6 * tas * sfcWind * sfcWind * sfcWind * dt
        + -6.21531254e-9 * tas * tas * sfcWind * sfcWind * sfcWind * dt
        + -4.99410301e-6 * sfcWind * sfcWind * sfcWind * sfcWind * dt
        + -1.89489258e-8 * tas * sfcWind * sfcWind * sfcWind * sfcWind * dt
        + 8.15300114e-8 * sfcWind * sfcWind * sfcWind * sfcWind * sfcWind * dt
        + 7.55043090e-4 * dt * dt
        + -5.65095215e-5 * tas * dt * dt
        + -4.52166564e-7 * tas * tas * dt * dt
        + 2.46688878e-8 * tas * tas * tas * dt * dt
        + 2.42674348e-10 * tas * tas * tas * tas * dt * dt
        + 1.54547250e-4 * sfcWind * dt * dt
        + 5.24110970e-6 * tas * sfcWind * dt * dt
        + -8.75874982e-8 * tas * tas * sfcWind * dt * dt
        + -1.50743064e-9 * tas * tas * tas * sfcWind * dt * dt
        + -1.56236307e-5 * sfcWind * sfcWind * dt * dt
        + -1.33895614e-7 * tas * sfcWind * sfcWind * dt * dt
        + 2.49709824e-9 * tas * tas * sfcWind * sfcWind * dt * dt
        + 6.51711721e-7 * sfcWind * sfcWind * sfcWind * dt * dt
        + 1.94960053e-9 * tas * sfcWind * sfcWind * sfcWind * dt * dt
        + -1.00361113e-8 * sfcWind * sfcWind * sfcWind * sfcWind * dt * dt
        + -1.21206673e-5 * dt * dt * dt
        + -2.18203660e-7 * tas * dt * dt * dt
        + 7.51269482e-9 * tas * tas * dt * dt * dt
        + 9.79063848e-11 * tas * tas * tas * dt * dt * dt
        + 1.25006734e-6 * sfcWind * dt * dt * dt
        + -1.81584736e-9 * tas * sfcWind * dt * dt * dt
        + -3.52197671e-10 * tas * tas * sfcWind * dt * dt * dt
        + -3.36514630e-8 * sfcWind * sfcWind * dt * dt * dt
        + 1.35908359e-10 * tas * sfcWind * sfcWind * dt * dt * dt
        + 4.17032620e-10 * sfcWind * sfcWind * sfcWind * dt * dt * dt
        + -1.30369025e-9 * dt * dt * dt * dt
        + 4.13908461e-10 * tas * dt * dt * dt * dt
        + 9.22652254e-12 * tas * tas * dt * dt * dt * dt
        + -5.08220384e-9 * sfcWind * dt * dt * dt * dt
        + -2.24730961e-11 * tas * sfcWind * dt * dt * dt * dt
        + 1.17139133e-10 * sfcWind * sfcWind * dt * dt * dt * dt
        + 6.62154879e-10 * dt * dt * dt * dt * dt
        + 4.03863260e-13 * tas * dt * dt * dt * dt * dt
        + 1.95087203e-12 * sfcWind * dt * dt * dt * dt * dt
        + -4.73602469e-12 * dt * dt * dt * dt * dt * dt
        + 5.12733497e0 * wvp
        + -3.12788561e-1 * tas * wvp
        + -1.96701861e-2 * tas * tas * wvp
        + 9.99690870e-4 * tas * tas * tas * wvp
        + 9.51738512e-6 * tas * tas * tas * tas * wvp
        + -4.66426341e-7 * tas * tas * tas * tas * tas * wvp
        + 5.48050612e-1 * sfcWind * wvp
        + -3.30552823e-3 * tas * sfcWind * wvp
        + -1.64119440e-3 * tas * tas * sfcWind * wvp
        + -5.16670694e-6 * tas * tas * tas * sfcWind * wvp
        + 9.52692432e-7 * tas * tas * tas * tas * sfcWind * wvp
        + -4.29223622e-2 * sfcWind * sfcWind * wvp
        + 5.00845667e-3 * tas * sfcWind * sfcWind * wvp
        + 1.00601257e-6 * tas * tas * sfcWind * sfcWind * wvp
        + -1.81748644e-6 * tas * tas * tas * sfcWind * sfcWind * wvp
        + -1.25813502e-3 * sfcWind * sfcWind * sfcWind * wvp
        + -1.79330391e-4 * tas * sfcWind * sfcWind * sfcWind * wvp
        + 2.34994441e-6 * tas * tas * sfcWind * sfcWind * sfcWind * wvp
        + 1.29735808e-4 * sfcWind * sfcWind * sfcWind * sfcWind * wvp
        + 1.29064870e-6 * tas * sfcWind * sfcWind * sfcWind * sfcWind * wvp
        + -2.28558686e-6 * sfcWind * sfcWind * sfcWind * sfcWind * sfcWind * wvp
        + -3.69476348e-2 * dt * wvp
        + 1.62325322e-3 * tas * dt * wvp
        + -3.14279680e-5 * tas * tas * dt * wvp
        + 2.59835559e-6 * tas * tas * tas * dt * wvp
        + -4.77136523e-8 * tas * tas * tas * tas * dt * wvp
        + 8.64203390e-3 * sfcWind * dt * wvp
        + -6.87405181e-4 * tas * sfcWind * dt * wvp
        + -9.13863872e-6 * tas * tas * sfcWind * dt * wvp
        + 5.15916806e-7 * tas * tas * tas * sfcWind * dt * wvp
        + -3.59217476e-5 * sfcWind * sfcWind * dt * wvp
        + 3.28696511e-5 * tas * sfcWind * sfcWind * dt * wvp
        + -7.10542454e-7 * tas * tas * sfcWind * sfcWind * dt * wvp
        + -1.24382300e-5 * sfcWind * sfcWind * sfcWind * dt * wvp
        + -7.38584400e-9 * tas * sfcWind * sfcWind * sfcWind * dt * wvp
        + 2.20609296e-7 * sfcWind * sfcWind * sfcWind * sfcWind * dt * wvp
        + -7.32469180e-4 * dt * dt * wvp
        + -1.87381964e-5 * tas * dt * dt * wvp
        + 4.80925239e-6 * tas * tas * dt * dt * wvp
        + -8.75492040e-8 * tas * tas * tas * dt * dt * wvp
        + 2.77862930e-5 * sfcWind * dt * dt * wvp
        + -5.06004592e-6 * tas * sfcWind * dt * dt * wvp
        + 1.14325367e-7 * tas * tas * sfcWind * dt * dt * wvp
        + 2.53016723e-6 * sfcWind * sfcWind * dt * dt * wvp
        + -1.72857035e-8 * tas * sfcWind * sfcWind * dt * dt * wvp
        + -3.95079398e-8 * sfcWind * sfcWind * sfcWind * dt * dt * wvp
        + -3.59413173e-7 * dt * dt * dt * wvp
        + 7.04388046e-7 * tas * dt * dt * dt * wvp
        + -1.89309167e-8 * tas * tas * dt * dt * dt * wvp
        + -4.79768731e-7 * sfcWind * dt * dt * dt * wvp
        + 7.96079978e-9 * tas * sfcWind * dt * dt * dt * wvp
        + 1.62897058e-9 * sfcWind * sfcWind * dt * dt * dt * wvp
        + 3.94367674e-8 * dt * dt * dt * dt * wvp
        + -1.18566247e-9 * tas * dt * dt * dt * dt * wvp
        + 3.34678041e-10 * sfcWind * dt * dt * dt * dt * wvp
        + -1.15606447e-10 * dt * dt * dt * dt * dt * wvp
        + -2.80626406e0 * wvp * wvp
        + 5.48712484e-1 * tas * wvp * wvp
        + -3.99428410e-3 * tas * tas * wvp * wvp
        + -9.54009191e-4 * tas * tas * tas * wvp * wvp
        + 1.93090978e-5 * tas * tas * tas * tas * wvp * wvp
        + -3.08806365e-1 * sfcWind * wvp * wvp
        + 1.16952364e-2 * tas * sfcWind * wvp * wvp
        + 4.95271903e-4 * tas * tas * sfcWind * wvp * wvp
        + -1.90710882e-5 * tas * tas * tas * sfcWind * wvp * wvp
        + 2.10787756e-3 * sfcWind * sfcWind * wvp * wvp
        + -6.98445738e-4 * tas * sfcWind * sfcWind * wvp * wvp
        + 2.30109073e-5 * tas * tas * sfcWind * sfcWind * wvp * wvp
        + 4.17856590e-4 * sfcWind * sfcWind * sfcWind * wvp * wvp
        + -1.27043871e-5 * tas * sfcWind * sfcWind * sfcWind * wvp * wvp
        + -3.04620472e-6 * sfcWind * sfcWind * sfcWind * sfcWind * wvp * wvp
        + 5.14507424e-2 * dt * wvp * wvp
        + -4.32510997e-3 * tas * dt * wvp * wvp
        + 8.99281156e-5 * tas * tas * dt * wvp * wvp
        + -7.14663943e-7 * tas * tas * tas * dt * wvp * wvp
        + -2.66016305e-4 * sfcWind * dt * wvp * wvp
        + 2.63789586e-4 * tas * sfcWind * dt * wvp * wvp
        + -7.01199003e-6 * tas * tas * sfcWind * dt * wvp * wvp
        + -1.06823306e-4 * sfcWind * sfcWind * dt * wvp * wvp
        + 3.61341136e-6 * tas * sfcWind * sfcWind * dt * wvp * wvp
        + 2.29748967e-7 * sfcWind * sfcWind * sfcWind * dt * wvp * wvp
        + 3.04788893e-4 * dt * dt * wvp * wvp
        + -6.42070836e-5 * tas * dt * dt * wvp * wvp
        + 1.16257971e-6 * tas * tas * dt * dt * wvp * wvp
        + 7.68023384e-6 * sfcWind * dt * dt * wvp * wvp
        + -5.47446896e-7 * tas * sfcWind * dt * dt * wvp * wvp
        + -3.59937910e-8 * sfcWind * sfcWind * dt * dt * wvp * wvp
        + -4.36497725e-6 * dt * dt * dt * wvp * wvp
        + 1.68737969e-7 * tas * dt * dt * dt * wvp * wvp
        + 2.67489271e-8 * sfcWind * dt * dt * dt * wvp * wvp
        + 3.23926897e-9 * dt * dt * dt * dt * wvp * wvp
        + -3.53874123e-2 * wvp * wvp * wvp
        + -2.21201190e-1 * tas * wvp * wvp * wvp
        + 1.55126038e-2 * tas * tas * wvp * wvp * wvp
        + -2.63917279e-4 * tas * tas * tas * wvp * wvp * wvp
        + 4.53433455e-2 * sfcWind * wvp * wvp * wvp
        + -4.32943862e-3 * tas * sfcWind * wvp * wvp * wvp
        + 1.45389826e-4 * tas * tas * sfcWind * wvp * wvp * wvp
        + 2.17508610e-4 * sfcWind * sfcWind * wvp * wvp * wvp
        + -6.66724702e-5 * tas * sfcWind * sfcWind * wvp * wvp * wvp
        + 3.33217140e-5 * sfcWind * sfcWind * sfcWind * wvp * wvp * wvp
        + -2.26921615e-3 * dt * wvp * wvp * wvp
        + 3.80261982e-4 * tas * dt * wvp * wvp * wvp
        + -5.45314314e-9 * tas * tas * dt * wvp * wvp * wvp
        + -7.96355448e-4 * sfcWind * dt * wvp * wvp * wvp
        + 2.53458034e-5 * tas * sfcWind * dt * wvp * wvp * wvp
        + -6.31223658e-6 * sfcWind * sfcWind * dt * wvp * wvp * wvp
        + 3.02122035e-4 * dt * dt * wvp * wvp * wvp
        + -4.77403547e-6 * tas * dt * dt * wvp * wvp * wvp
        + 1.73825715e-6 * sfcWind * dt * dt * wvp * wvp * wvp
        + -4.09087898e-7 * dt * dt * dt * wvp * wvp * wvp
        + 6.14155345e-1 * wvp * wvp * wvp * wvp
        + -6.16755931e-2 * tas * wvp * wvp * wvp * wvp
        + 1.33374846e-3 * tas * tas * wvp * wvp * wvp * wvp
        + 3.55375387e-3 * sfcWind * wvp * wvp * wvp * wvp
        + -5.13027851e-4 * tas * sfcWind * wvp * wvp * wvp * wvp
        + 1.02449757e-4 * sfcWind * sfcWind * wvp * wvp * wvp * wvp
        + -1.48526421e-3 * dt * wvp * wvp * wvp * wvp
        + -4.11469183e-5 * tas * dt * wvp * wvp * wvp * wvp
        + -6.80434415e-6 * sfcWind * dt * wvp * wvp * wvp * wvp
        + -9.77675906e-6 * dt * dt * wvp * wvp * wvp * wvp
        + 8.82773108e-2 * wvp * wvp * wvp * wvp * wvp
        + -3.01859306e-3 * tas * wvp * wvp * wvp * wvp * wvp
        + 1.04452989e-3 * sfcWind * wvp * wvp * wvp * wvp * wvp
        + 2.47090539e-4 * dt * wvp * wvp * wvp * wvp * wvp
        + 1.48348065e-3 * wvp * wvp * wvp * wvp * wvp * wvp
    )


@declare_units(
    tas="[temperature]",
    hurs="[]",
    sfcWind="[speed]",
    mrt="[temperature]",
    rsds="[radiation]",
    rsus="[radiation]",
    rlds="[radiation]",
    rlus="[radiation]",
)
def universal_thermal_climate_index(
    tas: xr.DataArray,
    hurs: xr.DataArray,
    sfcWind: xr.DataArray,
    mrt: xr.DataArray = None,
    rsds: xr.DataArray = None,
    rsus: xr.DataArray = None,
    rlds: xr.DataArray = None,
    rlus: xr.DataArray = None,
    stat: str = "average",
    mask_invalid: bool = True,
) -> xr.DataArray:
    r"""Universal thermal climate index.

    The UTCI is the equivalent temperature for the environment derived from a
    reference environment and is used to evaluate heat stress in outdoor spaces.

    Parameters
    ----------
    tas : xarray.DataArray
        Mean temperature
    hurs : xarray.DataArray
        Relative Humidity
    sfcWind : xarray.DataArray
        Wind velocity
    mrt: xarray.DataArray, optional
        Mean radiant temperature
    rsds : xr.DataArray, optional
        Surface Downwelling Shortwave Radiation
        This is necessary if mrt is not None.
    rsus : xr.DataArray, optional
        Surface Upwelling Shortwave Radiation
        This is necessary if mrt is not None.
    rlds : xr.DataArray, optional
        Surface Downwelling Longwave Radiation
        This is necessary if mrt is not None.
    rlus : xr.DataArray, optional
        Surface Upwelling Longwave Radiation
        This is necessary if mrt is not None.
    stat  : {'average', 'instant', 'sunlit'}
        Which statistic to apply. If "average", the average of the cosine of the
        solar zenith angle is calculated. If "instant", the instantaneous cosine
        of the solar zenith angle is calculated. If "sunlit", the cosine of the
        solar zenith angle is calculated during the sunlit period of each interval.
        If "instant", the instantaneous cosine of the solar zenith angle is calculated.
        This is necessary if mrt is not None.
    mask_invalid: boolean
        If True (default), UTCI values are NaN where any of the inputs are outside
        their validity ranges : -50°C < tas < 50°C,  -30°C < tas - mrt < 30°C
        and  0.5 m/s < sfcWind < 17.0 m/s.

    Returns
    -------
    xarray.DataArray
        Universal Thermal Climate Index.

    Notes
    -----
    The calculation uses water vapor partial pressure, which is derived from relative
    humidity and saturation vapor pressure computed according to the ITS-90 equation.

    This code was inspired by the `pythermalcomfort` and `thermofeel` packages.

    References
    ----------
    :cite:cts:`brode_utci_2009,blazejczyk_introduction_2013`

    See Also
    --------
    http://www.utci.org/utcineu/utcineu.php
    """
    e_sat = saturation_vapor_pressure(tas=tas, method="its90")
    tas = convert_units_to(tas, "degC")
    sfcWind = convert_units_to(sfcWind, "m/s")
    if mrt is None:
        mrt = mean_radiant_temperature(
            rsds=rsds, rsus=rsus, rlds=rlds, rlus=rlus, stat=stat
        )
    mrt = convert_units_to(mrt, "degC")
    delta = mrt - tas
    pa = convert_units_to(e_sat, "kPa") * convert_units_to(hurs, "1")

    utci = _utci(tas, sfcWind, delta, pa)

    utci = utci.assign_attrs({"units": "degC"})
    if mask_invalid:
        utci = utci.where(
            (-50.0 < tas)
            & (tas < 50.0)
            & (-30 < delta)
            & (delta < 30)
            & (0.5 < sfcWind)
            & (sfcWind < 17.0)
        )
    return utci


def _fdir_ratio(
    dates: xr.DataArray,
    csza_i: xr.DataArray,
    csza_s: xr.DataArray,
    rsds: xr.DataArray,
) -> xr.DataArray:
    r"""Return ratio of direct solar radiation.

    The ratio of direct solar radiation is the fraction of the total horizontal solar irradiance
    due to the direct beam of the sun.

    Parameters
    ----------
    dates : xr.DataArray
        Series of dates and time of day
    csza_i : xr.DataArray
        Cosine of the solar zenith angle during each interval
    csza_s : xr.DataArray
        Cosine of the solar zenith angle during the sunlit period of each interval
    rsds : xr.DataArray
        Surface Downwelling Shortwave Radiation

    Returns
    -------
    xarray.DataArray, [dimensionless]
        Ratio of direct solar radiation

    Notes
    -----
    This code was inspired by the `PyWBGT` package.

    References
    ----------
    :cite:cts:`liljegren_modeling_2008,kong_explicit_2022`

    """
    d = distance_from_sun(dates)
    s_star = rsds * ((1367 * csza_s * (d ** (-2))) ** (-1))
    s_star = xr.where(s_star > 0.85, 0.85, s_star)
    fdir_ratio = np.exp(3 - 1.34 * s_star - 1.65 * (s_star ** (-1)))
    fdir_ratio = xr.where(fdir_ratio > 0.9, 0.9, fdir_ratio)
    return xr.where(
        (fdir_ratio <= 0) | (csza_i <= np.cos(89.5 / 180 * np.pi)) | (rsds <= 0),
        0,
        fdir_ratio,
    )


@declare_units(
    rsds="[radiation]", rsus="[radiation]", rlds="[radiation]", rlus="[radiation]"
)
def mean_radiant_temperature(
    rsds: xr.DataArray,
    rsus: xr.DataArray,
    rlds: xr.DataArray,
    rlus: xr.DataArray,
    stat: str = "average",
) -> xr.DataArray:
    r"""Mean radiant temperature.

    The mean radiant temperature is the incidence of radiation on the body from all directions.

    Parameters
    ----------
    rsds : xr.DataArray
       Surface Downwelling Shortwave Radiation
    rsus : xr.DataArray
        Surface Upwelling Shortwave Radiation
    rlds : xr.DataArray
        Surface Downwelling Longwave Radiation
    rlus : xr.DataArray
        Surface Upwelling Longwave Radiation
    stat  : {'average', 'instant', 'sunlit'}
        Which statistic to apply. If "average", the average of the cosine of the
        solar zenith angle is calculated. If "instant", the instantaneous cosine
        of the solar zenith angle is calculated. If "sunlit", the cosine of the
        solar zenith angle is calculated during the sunlit period of each interval.
        If "instant", the instantaneous cosine of the solar zenith angle is calculated.
        This is necessary if mrt is not None.

    Returns
    -------
    xarray.DataArray, [K]
        Mean radiant temperature

    Warnings
    --------
    There are some issues in the calculation of mrt in polar regions.

    Notes
    -----
    This code was inspired by the `thermofeel` package :cite:p:`brimicombe_thermofeel_2021`.

    References
    ----------
    :cite:cts:`di_napoli_mean_2020`

    """
    rsds = convert_units_to(rsds, "W m-2")
    rsus = convert_units_to(rsus, "W m-2")
    rlds = convert_units_to(rlds, "W m-2")
    rlus = convert_units_to(rlus, "W m-2")

    dates = rsds.time
    hours = ((dates - dates.dt.floor("D")).dt.seconds / 3600).assign_attrs(units="h")
    lat = rsds.lat
    lon = rsds.lon
    decimal_year = datetime_to_decimal_year(times=dates, calendar=dates.dt.calendar)
    day_angle = ((decimal_year % 1) * 2 * np.pi).assign_attrs(units="rad")
    dec = solar_declination(day_angle)
    if stat == "sunlit":
        interval = (dates.diff("time").dt.seconds / 3600).reindex(
            time=dates.time, method="bfill"
        )
        csza_i = cosine_of_solar_zenith_angle(
            declination=dec,
            lat=lat,
            lon=lon,
            hours=hours,
            interval=interval,
            stat="interval",
        )
        csza_s = cosine_of_solar_zenith_angle(
            declination=dec, lat=lat, lon=lon, hours=hours, interval=interval, stat=stat
        )
    elif stat == "instant":
        tc = time_correction_for_solar_angle(day_angle)
        csza = cosine_of_solar_zenith_angle(
            declination=dec,
            lat=lat,
            lon=lon,
            time_correction=tc,
            hours=hours,
            stat="instant",
        )
        csza_i = csza.copy()
        csza_s = csza.copy()
    elif stat == "average":
        csza = cosine_of_solar_zenith_angle(
            declination=dec,
            lat=lat,
            stat="average",
        )
        csza_i = csza.copy()
        csza_s = csza.copy()
    else:
        raise NotImplementedError(
            "Argument 'stat' must be one of 'average', 'instant' or 'sunlit'."
        )

    fdir_ratio = _fdir_ratio(dates, csza_i, csza_s, rsds)

    rsds_direct = fdir_ratio * rsds
    rsds_diffuse = rsds - rsds_direct

    gamma = np.arcsin(csza_i)
    fp = 0.308 * np.cos(gamma * 0.988 - (gamma**2 / 50000))
    i_star = xr.where(csza_s > 0.001, rsds_direct / csza_s, 0)

    mrt = np.power(
        (
            (1 / 5.67e-8)  # Stefan-Boltzmann constant
            * (
                0.5 * rlds
                + 0.5 * rlus
                + (0.7 / 0.97) * (0.5 * rsds_diffuse + 0.5 * rsus + fp * i_star)
            )
        ),
        0.25,
    )
    return mrt.assign_attrs({"units": "K"})<|MERGE_RESOLUTION|>--- conflicted
+++ resolved
@@ -1043,18 +1043,11 @@
     -----
     Available methods are:
 
-<<<<<<< HEAD
-    - "baierrobertson65" or "BR65", based on [BaierRobertson1965]_. Requires tasmin and tasmax, daily [D] freq.
-    - "hargreaves85" or "HG85", based on [Hargreaves1985]_. Requires tasmin and tasmax, daily [D] freq. (optional: tas can be given in addition of tasmin and tasmax).
-    - "mcguinnessbordne05" or "MB05", based on [Tanguy2018]_. Requires tas, daily [D] freq, with latitudes 'lat'.
-    - "thornthwaite48" or "TW48", based on [Thornthwaite1948]_. Requires tasmin and tasmax, monthly [MS] or daily [D] freq. (optional: tas can be given instead of tasmin and tasmax).
-    - "allen98" or "FAO_PM98", based on [Allen1998]_. Modification of Penman-Monteith method. Requires tasmin and tasmax, relative humidity, radiation flux and wind speed (10 m wind will be converted to 2 m).
-=======
     - "baierrobertson65" or "BR65", based on :cite:t:`baier_estimation_1965`. Requires tasmin and tasmax, daily [D] freq.
     - "hargreaves85" or "HG85", based on :cite:t:`george_h_hargreaves_reference_1985`. Requires tasmin and tasmax, daily [D] freq. (optional: tas can be given in addition of tasmin and tasmax).
     - "mcguinnessbordne05" or "MB05", based on :cite:t:`tanguy_historical_2018`. Requires tas, daily [D] freq, with latitudes 'lat'.
     - "thornthwaite48" or "TW48", based on :cite:t:`thornthwaite_approach_1948`. Requires tasmin and tasmax, monthly [MS] or daily [D] freq. (optional: tas can be given instead of tasmin and tasmax).
->>>>>>> b3221abd
+    - "allen98" or "FAO_PM98", based on [Allen1998]_. Modification of Penman-Monteith method. Requires tasmin and tasmax, relative humidity, radiation flux and wind speed (10 m wind will be converted to 2 m).
 
     The McGuinness-Bordne :cite:p:`mcguinness_comparison_1972` equation is:
 
@@ -1072,17 +1065,9 @@
 
     References
     ----------
-<<<<<<< HEAD
-    .. [BaierRobertson1965] Baier, W., & Robertson, G. W. (1965). Estimation of latent evaporation from simple weather observations. Canadian journal of plant science, 45(3), 276-284.
-    .. [Hargreaves1985] Hargreaves, G. H., & Samani, Z. A. (1985). Reference crop evapotranspiration from temperature. Applied engineering in agriculture, 1(2), 96-99.
-    .. [Tanguy2018] Tanguy, M., Prudhomme, C., Smith, K., & Hannaford, J. (2018). Historical gridded reconstruction of potential evapotranspiration for the UK. Earth System Science Data, 10(2), 951-968.
-    .. [McGuinness1972] McGuinness, J. L., & Bordne, E. F. (1972). A comparison of lysimeter-derived potential evapotranspiration with computed values (No. 1452). US Department of Agriculture.
-    .. [Thornthwaite1948] Thornthwaite, C. W. (1948). An approach toward a rational classification of climate. Geographical review, 38(1), 55-94.
+    :cite:cts:`baier_estimation_1965,george_h_hargreaves_reference_1985,tanguy_historical_2018,thornthwaite_approach_1948,mcguinness_comparison_1972`
+
     .. [Allen1998] Allen, R. G., Pereira, L. S., Raes, D., & Smith, M. (1998). Crop evapotranspiration-Guidelines for computing crop water requirements-FAO Irrigation and drainage paper 56. Fao, Rome, 300(9), D05109.
-=======
-    :cite:cts:`baier_estimation_1965,george_h_hargreaves_reference_1985,tanguy_historical_2018,thornthwaite_approach_1948,mcguinness_comparison_1972`
-
->>>>>>> b3221abd
     """
     if lat is None:
         lat = (tasmin if tas is None else tas).cf["latitude"]

--- conflicted
+++ resolved
@@ -25,11 +25,8 @@
     "snowfall_approximation",
     "rain_approximation",
     "wind_chill_index",
-<<<<<<< HEAD
     "clausius_clapeyron_scaled_precipitation",
-=======
     "potential_evapotranspiration",
->>>>>>> 38b71891
 ]
 
 
@@ -710,7 +707,6 @@
     return W
 
 
-<<<<<<< HEAD
 @declare_units(
     tmean_baseline="[temperature]",
     tmean_future="[temperature]",
@@ -739,7 +735,36 @@
 
     cc_scale_factor : float (default  = 1.07)
       Clausius Clapeyron scale factor
-=======
+      Scaled estimated future precipitation metric, scaled using Clausius Clapeyron relationship.
+    """
+
+    # Test to ensure that baseline temperature and precipitation are single values (i.e., climatologies)
+    if "time" in pr_baseline.coords.keys():
+        if len(pr_baseline.coords["time"]) != 1:
+            raise ValueError(
+                "Precipitation baseline needs to be a single time slice (e.g., of a common climatologal period)."
+            )
+        else:
+            pr_baseline = pr_baseline.squeeze(dim=["time"], drop=True)
+
+    if "time" in tmean_baseline.coords.keys():
+        if len(tmean_baseline.coords["time"]) != 1:
+            raise ValueError(
+                "Temperature baseline needs to be a single time slice (e.g., of a common climatologal period)."
+            )
+        else:
+            tmean_baseline = tmean_baseline.squeeze(dim=["time"], drop=True)
+
+    # Get difference in temperature.  Time-invariant baseline temperature (from above) is broadcast.
+    dT = tmean_future - tmean_baseline
+
+    # Calculate scaled precipitation.  Time-invariant baseline precipitation is broadcast.
+    pr_future = pr_baseline * (cc_scale_factor ** dT)
+    pr_future.attrs["units"] = pr_baseline.attrs["units"]
+
+    return pr_future
+
+
 @declare_units(tasmin="[temperature]", tasmax="[temperature]", tas="[temperature]")
 def potential_evapotranspiration(
     tasmin: Optional[xr.DataArray] = None,
@@ -762,42 +787,9 @@
       Mean daily temperature.
     method : {"baierrobertson65", "hargreaves85", "thornthwaite48"}
       Which method to use, see notes.
->>>>>>> 38b71891
-
     Returns
     -------
     xarray.DataArray
-<<<<<<< HEAD
-      Scaled estimated future precipitation metric, scaled using Clausius Clapeyron relationship.
-    """
-
-    # Test to ensure that baseline temperature and precipitation are single values (i.e., climatologies)
-    if "time" in pr_baseline.coords.keys():
-        if len(pr_baseline.coords["time"]) != 1:
-            raise ValueError(
-                "Precipitation baseline needs to be a single time slice (e.g., of a common climatologal period)."
-            )
-        else:
-            pr_baseline = pr_baseline.squeeze(dim=["time"], drop=True)
-
-    if "time" in tmean_baseline.coords.keys():
-        if len(tmean_baseline.coords["time"]) != 1:
-            raise ValueError(
-                "Temperature baseline needs to be a single time slice (e.g., of a common climatologal period)."
-            )
-        else:
-            tmean_baseline = tmean_baseline.squeeze(dim=["time"], drop=True)
-
-    # Get difference in temperature.  Time-invariant baseline temperature (from above) is broadcast.
-    dT = tmean_future - tmean_baseline
-
-    # Calculate scaled precipitation.  Time-invariant baseline precipitation is broadcast.
-    pr_future = pr_baseline * (cc_scale_factor ** dT)
-    pr_future.attrs["units"] = pr_baseline.attrs["units"]
-
-    return pr_future
-=======
-        Potential evapotranspiration.
 
     Notes
     -----
@@ -941,5 +933,4 @@
 
     m, freq = infer_sampling_units(out)
     out.attrs["units"] = "mm/" + freq
-    return convert_units_to(out, "kg m-2 s-1")
->>>>>>> 38b71891
+    return convert_units_to(out, "kg m-2 s-1")
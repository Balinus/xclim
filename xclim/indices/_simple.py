# noqa: D100
from __future__ import annotations

import xarray

from xclim.core.units import convert_units_to, declare_units, rate2amount, to_agg_units
from xclim.core.utils import Quantified

from .generic import threshold_count

# Frequencies : YS: year start, QS-DEC: seasons starting in december, MS: month start
# See http://pandas.pydata.org/pandas-docs/stable/timeseries.html#offset-aliases

# -------------------------------------------------- #
# ATTENTION: ASSUME ALL INDICES WRONG UNTIL TESTED ! #
# -------------------------------------------------- #

__all__ = [
    "frost_days",
    "ice_days",
    "max_1day_precipitation_amount",
    "max_n_day_precipitation_amount",
    "max_pr_intensity",
<<<<<<< HEAD
    "sfcWind_max",
    "sfcWind_mean",
    "sfcWind_min",
    "sfcWindmax_max",
    "sfcWindmax_mean",
    "sfcWindmax_min",
=======
>>>>>>> 39efa100
    "snow_depth",
    "tg_max",
    "tg_mean",
    "tg_min",
    "tn_max",
    "tn_mean",
    "tn_min",
    "tx_max",
    "tx_mean",
    "tx_min",
]


@declare_units(tas="[temperature]")
def tg_max(tas: xarray.DataArray, freq: str = "YS") -> xarray.DataArray:
    r"""Highest mean temperature.

    The maximum of daily mean temperature.

    Parameters
    ----------
    tas : xarray.DataArray
        Mean daily temperature.
    freq : str
        Resampling frequency.

    Returns
    -------
    xarray.DataArray, [same units as tas]
        Maximum of daily mean temperature.

    Notes
    -----
    Let :math:`TN_{ij}` be the mean temperature at day :math:`i` of period :math:`j`. Then the maximum
    daily mean temperature for period :math:`j` is:

    .. math::

        TNx_j = max(TN_{ij})
    """
    return tas.resample(time=freq).max(dim="time").assign_attrs(units=tas.units)


@declare_units(tas="[temperature]")
def tg_mean(tas: xarray.DataArray, freq: str = "YS") -> xarray.DataArray:
    r"""Mean of daily average temperature.

    Resample the original daily mean temperature series by taking the mean over each period.

    Parameters
    ----------
    tas : xarray.DataArray
        Mean daily temperature.
    freq : str
        Resampling frequency.

    Returns
    -------
    xarray.DataArray, [same units as tas]
        The mean daily temperature at the given time frequency

    Notes
    -----
    Let :math:`TN_i` be the mean daily temperature of day :math:`i`, then for a period :math:`p` starting at
    day :math:`a` and finishing on day :math:`b`:

    .. math::

       TG_p = \frac{\sum_{i=a}^{b} TN_i}{b - a + 1}

    Examples
    --------
    The following would compute for each grid cell of file `tas.day.nc` the mean temperature
    at the seasonal frequency, i.e. DJF, MAM, JJA, SON, DJF, etc.:

    >>> from xclim.indices import tg_mean
    >>> t = xr.open_dataset(path_to_tas_file).tas
    >>> tg = tg_mean(t, freq="QS-DEC")
    """
    return tas.resample(time=freq).mean(dim="time").assign_attrs(units=tas.units)


@declare_units(tas="[temperature]")
def tg_min(tas: xarray.DataArray, freq: str = "YS") -> xarray.DataArray:
    r"""Lowest mean temperature.

    Minimum of daily mean temperature.

    Parameters
    ----------
    tas : xarray.DataArray
        Mean daily temperature.
    freq : str
        Resampling frequency.

    Returns
    -------
    xarray.DataArray, [same units as tas]
        Minimum of daily minimum temperature.

    Notes
    -----
    Let :math:`TG_{ij}` be the mean temperature at day :math:`i` of period :math:`j`. Then the minimum
    daily mean temperature for period :math:`j` is:

    .. math::

        TGn_j = min(TG_{ij})
    """
    return tas.resample(time=freq).min(dim="time").assign_attrs(units=tas.units)


@declare_units(tasmin="[temperature]")
def tn_max(tasmin: xarray.DataArray, freq: str = "YS") -> xarray.DataArray:
    r"""Highest minimum temperature.

    The maximum of daily minimum temperature.

    Parameters
    ----------
    tasmin : xarray.DataArray
        Minimum daily temperature.
    freq : str
        Resampling frequency.

    Returns
    -------
    xarray.DataArray, [same units as tasmin]
        Maximum of daily minimum temperature.

    Notes
    -----
    Let :math:`TN_{ij}` be the minimum temperature at day :math:`i` of period :math:`j`. Then the maximum
    daily minimum temperature for period :math:`j` is:

    .. math::

        TNx_j = max(TN_{ij})
    """
    return tasmin.resample(time=freq).max(dim="time").assign_attrs(units=tasmin.units)


@declare_units(tasmin="[temperature]")
def tn_mean(tasmin: xarray.DataArray, freq: str = "YS") -> xarray.DataArray:
    r"""Mean minimum temperature.

    Mean of daily minimum temperature.

    Parameters
    ----------
    tasmin : xarray.DataArray
        Minimum daily temperature.
    freq : str
        Resampling frequency.

    Returns
    -------
    xarray.DataArray, [same units as tasmin]
        Mean of daily minimum temperature.

    Notes
    -----
    Let :math:`TN_{ij}` be the minimum temperature at day :math:`i` of period :math:`j`. Then mean
    values in period :math:`j` are given by:

    .. math::

        TN_{ij} = \frac{ \sum_{i=1}^{I} TN_{ij} }{I}
    """
    return tasmin.resample(time=freq).mean(dim="time").assign_attrs(units=tasmin.units)


@declare_units(tasmin="[temperature]")
def tn_min(tasmin: xarray.DataArray, freq: str = "YS") -> xarray.DataArray:
    r"""Lowest minimum temperature.

    Minimum of daily minimum temperature.

    Parameters
    ----------
    tasmin : xarray.DataArray
        Minimum daily temperature.
    freq : str
        Resampling frequency.

    Returns
    -------
    xarray.DataArray, [same units as tasmin]
        Minimum of daily minimum temperature.

    Notes
    -----
    Let :math:`TN_{ij}` be the minimum temperature at day :math:`i` of period :math:`j`. Then the minimum
    daily minimum temperature for period :math:`j` is:

    .. math::

        TNn_j = min(TN_{ij})
    """
    return tasmin.resample(time=freq).min(dim="time").assign_attrs(units=tasmin.units)


@declare_units(tasmax="[temperature]")
def tx_max(tasmax: xarray.DataArray, freq: str = "YS") -> xarray.DataArray:
    r"""Highest max temperature.

    The maximum value of daily maximum temperature.

    Parameters
    ----------
    tasmax : xarray.DataArray
        Maximum daily temperature.
    freq : str
        Resampling frequency.

    Returns
    -------
    xarray.DataArray, [same units as tasmax]
        Maximum value of daily maximum temperature.

    Notes
    -----
    Let :math:`TX_{ij}` be the maximum temperature at day :math:`i` of period :math:`j`. Then the maximum
    daily maximum temperature for period :math:`j` is:

    .. math::

        TXx_j = max(TX_{ij})
    """
    return tasmax.resample(time=freq).max(dim="time").assign_attrs(units=tasmax.units)


@declare_units(tasmax="[temperature]")
def tx_mean(tasmax: xarray.DataArray, freq: str = "YS") -> xarray.DataArray:
    r"""Mean max temperature.

    The mean of daily maximum temperature.

    Parameters
    ----------
    tasmax : xarray.DataArray
        Maximum daily temperature.
    freq : str
        Resampling frequency.

    Returns
    -------
    xarray.DataArray, [same units as tasmax]
        Mean of daily maximum temperature.

    Notes
    -----
    Let :math:`TX_{ij}` be the maximum temperature at day :math:`i` of period :math:`j`. Then mean
    values in period :math:`j` are given by:

    .. math::

        TX_{ij} = \frac{ \sum_{i=1}^{I} TX_{ij} }{I}
    """
    return tasmax.resample(time=freq).mean(dim="time").assign_attrs(units=tasmax.units)


@declare_units(tasmax="[temperature]")
def tx_min(tasmax: xarray.DataArray, freq: str = "YS") -> xarray.DataArray:
    r"""Lowest max temperature.

    The minimum of daily maximum temperature.

    Parameters
    ----------
    tasmax : xarray.DataArray
        Maximum daily temperature.
    freq : str
        Resampling frequency.

    Returns
    -------
    xarray.DataArray, [same units as tasmax]
      Minimum of daily maximum temperature.

    Notes
    -----
    Let :math:`TX_{ij}` be the maximum temperature at day :math:`i` of period :math:`j`. Then the minimum
    daily maximum temperature for period :math:`j` is:

    .. math::

        TXn_j = min(TX_{ij})
    """
    return tasmax.resample(time=freq).min(dim="time").assign_attrs(units=tasmax.units)


@declare_units(tasmin="[temperature]", thresh="[temperature]")
def frost_days(
    tasmin: xarray.DataArray, thresh: Quantified = "0 degC", freq: str = "YS"
) -> xarray.DataArray:
    r"""Frost days index.

    Number of days where daily minimum temperatures are below a threshold temperature.

    Parameters
    ----------
    tasmin : xarray.DataArray
        Minimum daily temperature.
    thresh : Quantified
        Freezing temperature.
    freq : str
        Resampling frequency.

    Returns
    -------
    xarray.DataArray, [time]
        Frost days index.

    Notes
    -----
    Let :math:`TN_{ij}` be the daily minimum temperature at day :math:`i` of period :math:`j`
    and :math`TT` the threshold. Then counted is the number of days where:

    .. math::

        TN_{ij} < TT
    """
    frz = convert_units_to(thresh, tasmin)
    out = threshold_count(tasmin, "<", frz, freq)
    return to_agg_units(out, tasmin, "count")


@declare_units(tasmax="[temperature]", thresh="[temperature]")
def ice_days(
    tasmax: xarray.DataArray, thresh: Quantified = "0 degC", freq: str = "YS"
) -> xarray.DataArray:
    r"""Number of ice/freezing days.

    Number of days when daily maximum temperatures are below a threshold.

    Parameters
    ----------
    tasmax : xarray.DataArray
        Maximum daily temperature.
    thresh : Quantified
        Freezing temperature.
    freq : str
        Resampling frequency.

    Returns
    -------
    xarray.DataArray, [time]
        Number of ice/freezing days.

    Notes
    -----
    Let :math:`TX_{ij}` be the daily maximum temperature at day :math:`i` of period :math:`j`,
    and :math`TT` the threshold. Then counted is the number of days where:

    .. math::

        TX_{ij} < TT
    """
    frz = convert_units_to(thresh, tasmax)
    out = threshold_count(tasmax, "<", frz, freq)
    return to_agg_units(out, tasmax, "count")


@declare_units(pr="[precipitation]")
def max_1day_precipitation_amount(
    pr: xarray.DataArray, freq: str = "YS"
) -> xarray.DataArray:
    r"""Highest 1-day precipitation amount for a period (frequency).

    Resample the original daily total precipitation temperature series by taking the max over each period.

    Parameters
    ----------
    pr : xarray.DataArray
        Daily precipitation values.
    freq : str
        Resampling frequency.

    Returns
    -------
    xarray.DataArray, [same units as pr]
        The highest 1-period precipitation flux value at the given time frequency.

    Notes
    -----
    Let :math:`PR_i` be the mean daily precipitation of day `i`, then for a period `j`:

    .. math::

       PRx_{ij} = max(PR_{ij})

    Examples
    --------
    The following would compute for each grid cell the highest 1-day total at an annual frequency:

    >>> from xclim.indices import max_1day_precipitation_amount
    >>> pr = xr.open_dataset(path_to_pr_file).pr
    >>> rx1day = max_1day_precipitation_amount(pr, freq="YS")
    """
    return pr.resample(time=freq).max(dim="time").assign_attrs(units=pr.units)


@declare_units(pr="[precipitation]")
def max_n_day_precipitation_amount(
    pr: xarray.DataArray, window: int = 1, freq: str = "YS"
) -> xarray.DataArray:
    r"""Highest precipitation amount cumulated over a n-day moving window.

    Calculate the n-day rolling sum of the original daily total precipitation series
    and determine the maximum value over each period.

    Parameters
    ----------
    pr : xarray.DataArray
        Daily precipitation values.
    window : int
        Window size in days.
    freq : str
        Resampling frequency.

    Returns
    -------
    xarray.DataArray, [length]
        The highest cumulated n-period precipitation value at the given time frequency.

    Examples
    --------
    The following would compute for each grid cell the highest 5-day total precipitation at an annual frequency:

    >>> from xclim.indices import max_n_day_precipitation_amount
    >>> pr = xr.open_dataset(path_to_pr_file).pr
    >>> out = max_n_day_precipitation_amount(pr, window=5, freq="YS")
    """
    # Rolling sum of the values
    pram = rate2amount(pr)
    arr = pram.rolling(time=window).sum(skipna=False)
    return arr.resample(time=freq).max(dim="time").assign_attrs(units=pram.units)


@declare_units(pr="[precipitation]")
def max_pr_intensity(
    pr: xarray.DataArray, window: int = 1, freq: str = "YS"
) -> xarray.DataArray:
    r"""Highest precipitation intensity over a n-hour moving window.

    Calculate the n-hour rolling average of the original hourly total precipitation series
    and determine the maximum value over each period.

    Parameters
    ----------
    pr : xarray.DataArray
        Hourly precipitation values.
    window : int
        Window size in hours.
    freq : str
        Resampling frequency.

    Returns
    -------
    xarray.DataArray, [same units as pr]
        The highest cumulated n-hour precipitation intensity at the given time frequency.

    Examples
    --------
    The following would compute the maximum 6-hour precipitation intensity at an annual frequency:

    >>> from xclim.indices import max_pr_intensity
    >>> pr = xr.open_dataset(path_to_pr_file).pr
    >>> out = max_pr_intensity(pr, window=5, freq="YS")
    """
    # Rolling sum of the values
    arr = pr.rolling(time=window).mean(skipna=False)
    out = arr.resample(time=freq).max(dim="time")

    out.attrs["units"] = pr.units
    return out


@declare_units(snd="[length]")
def snow_depth(
    snd: xarray.DataArray,
    freq: str = "YS",
) -> xarray.DataArray:
    """Mean of daily average snow depth.

    Resample the original daily mean snow depth series by taking the mean over each period.

    Parameters
    ----------
    snd : xarray.DataArray
        Mean daily snow depth.
    freq : str
        Resampling frequency.

    Returns
    -------
    xarray.DataArray, [same units as snd]
        The mean daily snow depth at the given time frequency
    """
    return snd.resample(time=freq).mean(dim="time").assign_attrs(units=snd.units)


@declare_units(sfcWind="[speed]")
def sfcWind_max(sfcWind: xarray.DataArray, freq: str = "YS") -> xarray.DataArray:
    r"""Highest daily mean wind speed.

    The maximum of daily mean wind speed.

    Parameters
    ----------
    sfcWind : xarray.DataArray
        Mean daily wind speed.
    freq : str
        Resampling frequency.

    Returns
    -------
    xarray.DataArray, [same units as sfcWind]
        Maximum of daily mean wind speed.

    Notes
    -----
    Let :math:`FG_{ij}` be the mean wind speed at day :math:`i` of period :math:`j`. Then the maximum
    daily mean wind speed for period :math:`j` is:

    .. math::

        FGx_j = max(FG_{ij})
    """
    return sfcWind.resample(time=freq).max(dim="time").assign_attrs(units=sfcWind.units)


@declare_units(sfcWind="[speed]")
def sfcWind_mean(sfcWind: xarray.DataArray, freq: str = "YS") -> xarray.DataArray:
    r"""Mean of daily mean wind speed.

    Resample the original daily mean wind speed series by taking the mean over each period.

    Parameters
    ----------
    sfcWind : xarray.DataArray
        Mean daily wind speed.
    freq : str
        Resampling frequency.

    Returns
    -------
    xarray.DataArray, [same units as sfcWind]
        The mean daily wind speed at the given time frequency

    Notes
    -----
    Let :math:`FG_i` be the mean wind speed of day :math:`i`, then for a period :math:`p` starting at
    day :math:`a` and finishing on day :math:`b`:

    .. math::

       FG_m = \frac{\sum_{i=a}^{b} FG_i}{b - a + 1}

    Examples
    --------
    The following would compute for each grid cell of file `sfcWind.day.nc` the mean wind speed
    at the seasonal frequency, i.e. DJF, MAM, JJA, SON, DJF, etc.:

    >>> from xclim.indices import sfcWind_mean
    >>> fg = xr.open_dataset(path_to_sfcWind_file).sfcWind
    >>> fg_mean = sfcWind_mean(fg, freq="QS-DEC")
    """
    return (
        sfcWind.resample(time=freq).mean(dim="time").assign_attrs(units=sfcWind.units)
    )


@declare_units(sfcWind="[speed]")
def sfcWind_min(sfcWind: xarray.DataArray, freq: str = "YS") -> xarray.DataArray:
    r"""Lowest daily mean wind speed.

    The minimum of daily mean wind speed.

    Parameters
    ----------
    sfcWind : xarray.DataArray
        Mean daily wind speed.
    freq : str
        Resampling frequency.

    Returns
    -------
    xarray.DataArray, [same units as sfcWind]
        Minimum of daily mean wind speed.

    Notes
    -----
    Let :math:`FG_{ij}` be the mean wind speed at day :math:`i` of period :math:`j`. Then the minimum
    daily mean wind speed for period :math:`j` is:

    .. math::

        FGn_j = min(FG_{ij})
    """
    return sfcWind.resample(time=freq).min(dim="time").assign_attrs(units=sfcWind.units)


@declare_units(sfcWindmax="[speed]")
def sfcWindmax_max(sfcWindmax: xarray.DataArray, freq: str = "YS") -> xarray.DataArray:
    r"""Highest maximum wind speed.

    The maximum of daily maximum wind speed.

    Parameters
    ----------
    sfcWindmax : xarray.DataArray
        Maximum daily wind speed.
    freq : str
        Resampling frequency.

    Returns
    -------
    xarray.DataArray, [same units as sfcWindmax]
        Maximum value of daily maximum wind speed.

    Notes
    -----
    Let :math:`FX_{ij}` be the maximum wind speed at day :math:`i` of period :math:`j`. Then the maximum
    daily maximum wind speed for period :math:`j` is:

    .. math::

        FXx_j = max(FX_{ij})
    """
    return (
        sfcWindmax.resample(time=freq)
        .max(dim="time")
        .assign_attrs(units=sfcWindmax.units)
    )


@declare_units(sfcWindmax="[speed]")
def sfcWindmax_mean(sfcWindmax: xarray.DataArray, freq: str = "YS") -> xarray.DataArray:
    r"""Mean of daily maximum wind speed.

    Resample the original daily maximum wind speed series by taking the mean over each period.

    Parameters
    ----------
    sfcWindmax : xarray.DataArray
        Maximum daily wind speed.
    freq : str
        Resampling frequency.

    Returns
    -------
    xarray.DataArray, [same units as sfcWindmax]
        The mean daily maximum wind speed at the given time frequency

    Notes
    -----
    Let :math:`FX_i` be the maximum wind speed of day :math:`i`, then for a period :math:`p` starting at
    day :math:`a` and finishing on day :math:`b`:

    .. math::

       FX_m = \frac{\sum_{i=a}^{b} FX_i}{b - a + 1}

    Examples
    --------
    The following would compute for each grid cell of file `sfcWindmax.day.nc` the mean of maximum wind speed
    at the seasonal frequency, i.e. DJF, MAM, JJA, SON, DJF, etc.:

    >>> from xclim.indices import sfcWindmax_mean
    >>> fx = xr.open_dataset(path_to_sfcWindmax_file).sfcWindmax
    >>> fx_mean = sfcWindmax_mean(fx, freq="QS-DEC")
    """
    return (
        sfcWindmax.resample(time=freq)
        .mean(dim="time")
        .assign_attrs(units=sfcWindmax.units)
    )


@declare_units(sfcWindmax="[speed]")
def sfcWindmax_min(sfcWindmax: xarray.DataArray, freq: str = "YS") -> xarray.DataArray:
    r"""Lowest daily maxium wind speed.

    The minimum of daily maximum wind speed.

    Parameters
    ----------
    sfcWindmax : xarray.DataArray
        Maximum daily wind speed.
    freq : str
        Resampling frequency.

    Returns
    -------
    xarray.DataArray, [same units as sfcWindmax]
        Minimum of daily maximum wind speed.

    Notes
    -----
    Let :math:`FX_{ij}` be the maximum wind speed at day :math:`i` of period :math:`j`. Then the minimum
    daily maximum wind speed for period :math:`j` is:

    .. math::

        FXn_j = min(FX_{ij})
    """
    return (
        sfcWindmax.resample(time=freq)
        .min(dim="time")
        .assign_attrs(units=sfcWindmax.units)
    )<|MERGE_RESOLUTION|>--- conflicted
+++ resolved
@@ -21,15 +21,6 @@
     "max_1day_precipitation_amount",
     "max_n_day_precipitation_amount",
     "max_pr_intensity",
-<<<<<<< HEAD
-    "sfcWind_max",
-    "sfcWind_mean",
-    "sfcWind_min",
-    "sfcWindmax_max",
-    "sfcWindmax_mean",
-    "sfcWindmax_min",
-=======
->>>>>>> 39efa100
     "snow_depth",
     "tg_max",
     "tg_mean",

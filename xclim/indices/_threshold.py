--- conflicted
+++ resolved
@@ -91,15 +91,10 @@
 
 
 @declare_units("mm/day", pr="[precipitation]", thresh="[precipitation]")
-<<<<<<< HEAD
 def daily_pr_intensity(
     pr: xarray.DataArray, thresh: str = "1 mm/day", freq: str = "YS"
 ):
     r"""Average daily precipitation intensity
-=======
-def daily_pr_intensity(pr, thresh: str = "1 mm/day", freq: str = "YS"):
-    r"""Average daily precipitation intensity.
->>>>>>> a62b02db
 
     Return the average precipitation over wet days.
 

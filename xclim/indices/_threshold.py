--- conflicted
+++ resolved
@@ -383,26 +383,8 @@
     :cite:cts:`chaumont_elaboration_2017`
     """
     valid = at_least_n_valid(snd.where(snd > 0), n=1, freq=freq)
-<<<<<<< HEAD
-
-    thresh = convert_units_to(thresh, snd)
-    cond = snd >= thresh
-
-    resampled = resample_map(
-        cond,
-        "time",
-        freq,
-        rl.season,
-        map_kwargs=dict(window=window, dim="time", stat="end", coord="dayofyear"),
-    )
-    resampled = resampled.assign_attrs(
-        units="", is_dayofyear=np.int32(1), calendar=get_calendar(snd)
-    )
-    snd_se = resampled.where(~valid)
-=======
     out = season(snd, thresh, window=window, op=">=", stat="end", freq=freq)
     snd_se = out.where(~valid)
->>>>>>> 3e4c9299
     return snd_se
 
 
@@ -439,26 +421,8 @@
     :cite:cts:`chaumont_elaboration_2017`
     """
     valid = at_least_n_valid(snw.where(snw > 0), n=1, freq=freq)
-<<<<<<< HEAD
-
-    thresh = convert_units_to(thresh, snw)
-    cond = snw >= thresh
-
-    resampled = resample_map(
-        cond,
-        "time",
-        freq,
-        rl.season,
-        map_kwargs=dict(window=window, dim="time", stat="end", coord="dayofyear"),
-    )
-    resampled.attrs.update(
-        units="", is_dayofyear=np.int32(1), calendar=get_calendar(snw)
-    )
-    snw_se = resampled.where(~valid)
-=======
     out = season(snw, thresh, window=window, op=">=", stat="end", freq=freq)
     snw_se = out.where(~valid)
->>>>>>> 3e4c9299
     return snw_se
 
 
@@ -495,26 +459,8 @@
     :cite:cts:`chaumont_elaboration_2017`
     """
     valid = at_least_n_valid(snd.where(snd > 0), n=1, freq=freq)
-<<<<<<< HEAD
-
-    thresh = convert_units_to(thresh, snd)
-    cond = snd >= thresh
-
-    resampled = resample_map(
-        cond,
-        "time",
-        freq,
-        rl.season,
-        map_kwargs=dict(window=window, dim="time", stat="start", coord="dayofyear"),
-    )
-    resampled.attrs.update(
-        units="", is_dayofyear=np.int32(1), calendar=get_calendar(snd)
-    )
-    snd_ss = resampled.where(~valid)
-=======
     out = season(snd, thresh, window=window, op=">=", stat="start", freq=freq)
     snd_ss = out.where(~valid)
->>>>>>> 3e4c9299
     return snd_ss
 
 
@@ -552,26 +498,8 @@
 
     """
     valid = at_least_n_valid(snw.where(snw > 0), n=1, freq=freq)
-<<<<<<< HEAD
-
-    thresh = convert_units_to(thresh, snw)
-    cond = snw >= thresh
-
-    resampled = resample_map(
-        cond,
-        "time",
-        freq,
-        rl.season,
-        map_kwargs=dict(window=window, dim="time", stat="start", coord="dayofyear"),
-    )
-    resampled.attrs.update(
-        units="", is_dayofyear=np.int32(1), calendar=get_calendar(snw)
-    )
-    snw_ss = resampled.where(~valid)
-=======
     out = season(snw, thresh, window=window, op=">=", stat="start", freq=freq)
     snw_ss = out.where(~valid)
->>>>>>> 3e4c9299
     return snw_ss
 
 
@@ -608,22 +536,8 @@
     :cite:cts:`chaumont_elaboration_2017`
     """
     valid = at_least_n_valid(snd.where(snd > 0), n=1, freq=freq)
-<<<<<<< HEAD
-
-    thresh = convert_units_to(thresh, snd)
-    cond = snd >= thresh
-    snd_sl = resample_map(
-        cond,
-        "time",
-        freq,
-        rl.season,
-        map_kwargs=dict(window=window, dim="time", stat="length", coord="dayofyear"),
-    )
-    snd_sl = to_agg_units(snd_sl.where(~valid), snd, "count")
-=======
     out = season(snd, thresh, window=window, op=">=", stat="length", freq=freq)
     snd_sl = out.where(~valid)
->>>>>>> 3e4c9299
     return snd_sl
 
 
@@ -660,23 +574,8 @@
     :cite:cts:`chaumont_elaboration_2017`
     """
     valid = at_least_n_valid(snw.where(snw > 0), n=1, freq=freq)
-<<<<<<< HEAD
-
-    thresh = convert_units_to(thresh, snw)
-    cond = snw >= thresh
-
-    snw_sl = resample_map(
-        cond,
-        "time",
-        freq,
-        rl.season,
-        map_kwargs=dict(window=window, dim="time", stat="length", coord="dayofyear"),
-    )
-    snw_sl = to_agg_units(snw_sl.where(~valid), snw, "count")
-=======
     out = season(snw, thresh, window=window, op=">=", stat="length", freq=freq)
     snw_sl = out.where(~valid)
->>>>>>> 3e4c9299
     return snw_sl
 
 

--- conflicted
+++ resolved
@@ -121,15 +121,6 @@
     r"""
     Adapt frequency of values under thresh of sim, in order to match obs.
 
-<<<<<<< HEAD
-    With :math:`P_0^o` the frequency of values under threshold :math:`T_0` in the reference (obs) and
-    :math:`P_0^s` the same for the simulated values, :math:`dP_0 = P_0^s - P_0^o`, when positive, represents
-    the proportion of values in sim that are below :math:`T_0` but shouldn't. These *null* values are converted into
-    non-null values by generating uniform random number over :math:`[0, F_o^{-1}(F_s(0))]`.
-
-
-=======
->>>>>>> f7b0f681
     Parameters
     ----------
     obs : xr.DataArray
@@ -144,33 +135,24 @@
     Returns
     -------
     xr.Dataset wth the following variables:
-<<<<<<< HEAD
+
       - `sim_adj`: Simulated data with the same frequency of values under threshold than obs.
         Adjustement is made group-wise.
       - `pth` : For each group, the smallest value of sim that was not frequency-adjusted. All values smaller were
         either left as zero values or given a random value between non_zero_thresh and pth.
         NaN where frequency adaptation wasn't needed.
-      - `dP0` : For each group, the percentage of values that were corrected.
-=======
-      - sim_ad
-        Simulated data with the same frequency of values under threshold than obs.
-        Adaptation is made group-wise.
-      - pth
-        For each group, the smallest value of sim that was not frequency-adjusted. All values smaller were
-        either left as zero values or given a random value between non_zero_thresh and pth.
-        NaN where frequency adaptation wasn't needed.
-      - dP0
-        For each group, the percentage of values under threshold that were corrected in sim.
+      - `dP0` : For each group, the percentage of values that were corrected in sim.
 
     Notes
     -----
     With :math:`P_0^o` the frequency of values under threshold :math:`T_0` in the reference (obs) and
-    :math:`P_0^s` the same for the simulated values, :math:`\\Delta P_0 = \\frac{P_0^s - P_0^o}{P_0^s}`, when poitive, represents
-    the proportion of values under :math:`T_0` that need to be corrected.
-
-    The correction replaces a proportion :math:`\\Delta P_0` of the values under :math:`T_0` in sim by a random number between :math:`T_0` and
-    :math:`P_{th}`, where :math:`P_{th} = ecdf_{obs}^{-1}( ecdf_{sim}( T_0 ) )` and `ecdf(x)` is the empirical cumulative distribution function.
->>>>>>> f7b0f681
+    :math:`P_0^s` the same for the simulated values, :math:`\\Delta P_0 = \\frac{P_0^s - P_0^o}{P_0^s}`,
+    when positive, represents the proportion of values under :math:`T_0` that need to be corrected.
+
+    The correction replaces a proportion :math:`\\Delta P_0` of the values under :math:`T_0` in sim by a uniform random
+    number between :math:`T_0` and :math:`P_{th}`, where :math:`P_{th} = F_{obs}^{-1}( F_{sim}( T_0 ) )` and
+    `F(x)` is the empirical cumulative distribution function (CDF).
+
 
     References
     ----------

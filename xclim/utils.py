# -*- coding: utf-8 -*-
"""
xclim xarray.DataArray utilities module
"""
# import abc
import calendar
import datetime as dt
import functools
import re
import warnings
from collections import defaultdict
from collections import OrderedDict
from inspect import signature
from types import FunctionType
from typing import Any
from typing import Optional
from typing import Union

import dask
import numpy as np
import pint.converters
import pint.unit
import xarray as xr
from boltons.funcutils import wraps

import xclim
from xclim import checks

__all__ = [
    "units",
    "units2pint",
    "pint2cfunits",
    "pint_multiply",
    "convert_units_to",
    "declare_units",
    "units",
    "threshold_count",
    "percentile_doy",
    "infer_doy_max",
    "adjust_doy_calendar",
    "get_daily_events",
    "daily_downsampler",
    "walk_map",
    "Indicator",
    "Indicator2D",
    "parse_doc",
    "format_kwargs",
    "wrapped_partial",
    "uas_vas_2_sfcwind",
    "sfcwind_2_uas_vas",
]

<<<<<<< HEAD

# TODO: The pint library does not have a generic Unit or Quantity type at the moment. Using "Any" as a stand-in.

=======
>>>>>>> 3e016f58
units = pint.UnitRegistry(autoconvert_offset_to_baseunit=True)
units.define(
    pint.unit.UnitDefinition(
        "percent", "%", ("pct",), pint.converters.ScaleConverter(0.01)
    )
)


# Define commonly encountered units not defined by pint
units.define(
    "degrees_north = degree = degrees_N = degreesN = degree_north = degree_N "
    "= degreeN"
)
units.define(
    "degrees_east = degree = degrees_E = degreesE = degree_east = degree_E = degreeE"
)
units.define(
    "degC = kelvin; offset: 273.15 = celsius = C"
)  # add 'C' as an abbrev for celsius (default Coulomb)
units.define("d = day")
units.define("h = hour")  # Not the Planck constant...
units.define("[speed] = [length] / [time]")

# Default context.
null = pint.Context("none")
units.add_context(null)

# Precipitation units. This is an artificial unit that we're using to verify that a given unit can be converted into
# a precipitation unit. Ideally this could be checked through the `dimensionality`, but I can't get it to work.
units.define("[precipitation] = [mass] / [length] ** 2 / [time]")
units.define("mmday = 1000 kg / meter ** 2 / day")

units.define("[discharge] = [length] ** 3 / [time]")
units.define("cms = meter ** 3 / second")

hydro = pint.Context("hydro")
hydro.add_transformation(
    "[mass] / [length]**2",
    "[length]",
    lambda ureg, x: x / (1000 * ureg.kg / ureg.m ** 3),
)
hydro.add_transformation(
    "[mass] / [length]**2 / [time]",
    "[length] / [time]",
    lambda ureg, x: x / (1000 * ureg.kg / ureg.m ** 3),
)
hydro.add_transformation(
    "[length] / [time]",
    "[mass] / [length]**2 / [time]",
    lambda ureg, x: x * (1000 * ureg.kg / ureg.m ** 3),
)
units.add_context(hydro)
units.enable_contexts(hydro)

# These are the changes that could be included in a units definition file.

# degrees_north = degree = degrees_N = degreesN = degree_north = degree_N = degreeN
# degrees_east = degree = degrees_E = degreesE = degree_east = degree_E = degreeE
# degC = kelvin; offset: 273.15 = celsius = C
# day = 24 * hour = d
# @context hydro
#     [mass] / [length]**2 -> [length]: value / 1000 / kg / m ** 3
#     [mass] / [length]**2 / [time] -> [length] / [time] : value / 1000 / kg * m ** 3
#     [length] / [time] -> [mass] / [length]**2 / [time] : value * 1000 * kg / m ** 3
# @end
binary_ops = {">": "gt", "<": "lt", ">=": "ge", "<=": "le"}

# Maximum day of year in each calendar.
calendars = {
    "standard": 366,
    "gregorian": 366,
    "proleptic_gregorian": 366,
    "julian": 366,
    "no_leap": 365,
    "365_day": 365,
    "all_leap": 366,
    "366_day": 366,
    "uniform30day": 360,
    "360_day": 360,
}


def units2pint(value: Union[xr.DataArray, str]) -> pint.unit.UnitDefinition:
    """Return the pint Unit for the DataArray units.

    Parameters
    ----------
    value : Union[xr.DataArray, str]
      Input data array or expression.

    Returns
    -------
    pint.unit.UnitDefinition
      Units of the data array.

    """

    def _transform(s):
        """Convert a CF-unit string to a pint expression."""
        if s == "%":
            return "percent"

        return re.subn(r"([a-zA-Z]+)\^?(-?\d)", r"\g<1>**\g<2>", s)[0]

    if isinstance(value, str):
        unit = value
    elif isinstance(value, xr.DataArray):
        unit = value.attrs["units"]
    elif isinstance(value, units.Quantity):
        return value.units
    else:
        raise NotImplementedError(f"Value of type `{type(value)}` not supported.")

    unit = unit.replace("%", "pct")
    try:  # Pint compatible
        return units.parse_expression(unit).units
    except (
        pint.UndefinedUnitError,
        pint.DimensionalityError,
        AttributeError,
    ):  # Convert from CF-units to pint-compatible
        return units.parse_expression(_transform(unit)).units


# Note: The pint library does not have a generic Unit or Quantity type at the moment. Using "Any" as a stand-in.
def pint2cfunits(value: Any) -> str:
    """Return a CF-Convention unit string from a `pint` unit.

    Parameters
    ----------
    value : pint.UnitRegistry
      Input unit.

    Returns
    -------
    out : str
      Units following CF-Convention.
    """
    # Print units using abbreviations (millimeter -> mm)
    s = f"{value:~}"

    # Search and replace patterns
    pat = r"(?P<inverse>/ )?(?P<unit>\w+)(?: \*\* (?P<pow>\d))?"

    def repl(m):
        i, u, p = m.groups()
        p = p or (1 if i else "")
        neg = "-" if i else ("^" if p else "")

        return f"{u}{neg}{p}"

    out, n = re.subn(pat, repl, s)
    return out.replace("percent", "%")


def pint_multiply(da: xr.DataArray, q: Any, out_units: Optional[str] = None):
    """Multiply xarray.DataArray by pint.Quantity.

    Parameters
    ----------
    da : xr.DataArray
      Input array.
    q : pint.Quantity
      Multiplicative factor.
    out_units : Optional[str]
      Units the output array should be converted into.
    """
    a = 1 * units2pint(da)
    f = a * q.to_base_units()
    if out_units:
        f = f.to(out_units)
    out = da * f.magnitude
    out.attrs["units"] = pint2cfunits(f.units)
    return out


def convert_units_to(
    source: Union[str, xr.DataArray, Any],
    target: Union[str, xr.DataArray, Any],
    context: Optional[str] = None,
):
    """
    Convert a mathematical expression into a value with the same units as a DataArray.

    Parameters
    ----------
    source : Union[str, xr.DataArray, Any]
      The value to be converted, e.g. '4C' or '1 mm/d'.
    target : Union[str, xr.DataArray, Any]
      Target array of values to which units must conform.
    context : Optional[str]

    Returns
    -------
    out
      The source value converted to target's units.
    """
    # Target units
    if isinstance(target, units.Unit):
        tu = target
    elif isinstance(target, (str, xr.DataArray)):
        tu = units2pint(target)
    else:
        raise NotImplementedError

    if isinstance(source, str):
        q = units.parse_expression(source)

        # Return magnitude of converted quantity. This is going to fail if units are not compatible.
        return q.to(tu).m

    if isinstance(source, units.Quantity):
        return source.to(tu).m

    if isinstance(source, xr.DataArray):
        fu = units2pint(source)

        if fu == tu:
            return source

        tu_u = pint2cfunits(tu)
        with units.context(context or "none"):
            out = units.convert(source, fu, tu)
            out.attrs["units"] = tu_u
            return out

    # TODO remove backwards compatibility of int/float thresholds after v1.0 release
    if isinstance(source, (float, int)):
        if context == "hydro":
            fu = units.mm / units.day
        else:
            fu = units.degC
        warnings.warn(
            "Future versions of xclim will require explicit unit specifications.",
            FutureWarning,
            stacklevel=3,
        )
        return (source * fu).to(tu).m

    raise NotImplementedError(f"Source of type `{type(source)}` is not supported.")


def _check_units(val: Optional[Union[str, int, float]], dim: Optional[str]) -> None:
    if dim is None or val is None:
        return

    if str(val).startswith("UNSET "):
        from warnings import warn

        warnings.warn(
            "This index calculation will soon require user-specified thresholds.",
            FutureWarning,
            stacklevel=4,
        )
        val = str(val).replace("UNSET ", "")

    # TODO remove backwards compatibility of int/float thresholds after v1.0 release
    if isinstance(val, (int, float)):
        return

    expected = units.get_dimensionality(dim.replace("dimensionless", ""))
    val_dim = units2pint(val).dimensionality
    if val_dim == expected:
        return

    # Check if there is a transformation available
    start = pint.util.to_units_container(expected)
    end = pint.util.to_units_container(val_dim)
    graph = units._active_ctx.graph
    if pint.util.find_shortest_path(graph, start, end):
        return

    if dim == "[precipitation]":
        tu = "mmday"
    elif dim == "[discharge]":
        tu = "cms"
    elif dim == "[length]":
        tu = "m"
    else:
        raise NotImplementedError(f"Dimension `{dim}` is not supported.")

    try:
        (1 * units2pint(val)).to(tu, "hydro")
    except (pint.UndefinedUnitError, pint.DimensionalityError):
        raise AttributeError(
            f"Value's dimension `{val_dim}` does not match expected units `{expected}`."
        )


def declare_units(out_units, check_output=True, **units_by_name):
    """Create a decorator to check units of function arguments.

    The decorator checks that input and output values have units that are compatible with expected dimensions.

    Examples
    --------
    In the following function definition:

    .. code::

       @declare_units("K", tas=["temperature"])
       def func(tas):
          ...

    the decorator will check that `tas` has units of temperature (C, K, F) and that the output is in Kelvins.

    """

    def dec(func):
        # Match the signature of the function to the arguments given to the decorator
        sig = signature(func)
        bound_units = sig.bind_partial(**units_by_name)

        @functools.wraps(func)
        def wrapper(*args, **kwargs):
            # Match all passed in value to their proper arguments so we can check units
            bound_args = sig.bind(*args, **kwargs)
            for name, val in bound_args.arguments.items():
                _check_units(val, bound_units.arguments.get(name, None))

            out = func(*args, **kwargs)
            if check_output:
                if "units" in out.attrs:
                    # Check that output units dimensions match expectations, e.g. [temperature]
                    if "[" in out_units:
                        _check_units(out, out_units)
                    # Explicitly convert units if units are declared, e.g K
                    else:
                        out = convert_units_to(out, out_units)

                # Otherwise, we impose the units if given.
                elif "[" not in out_units:
                    out.attrs["units"] = out_units

                else:
                    raise ValueError(
                        "Output units are not propagated by computation nor specified by decorator."
                    )

            return out

        return wrapper

    return dec


def threshold_count(
    da: xr.DataArray, op: str, thresh: float, freq: str
) -> xr.DataArray:
    """Count number of days above or below threshold.

    Parameters
    ----------
    da : xr.DataArray
      Input data.
    op : str
      Logical operator {>, <, >=, <=, gt, lt, ge, le }. e.g. arr > thresh.
    thresh : float
      Threshold value.
    freq : str
      Resampling frequency defining the periods
      defined in http://pandas.pydata.org/pandas-docs/stable/timeseries.html#resampling.

    Returns
    -------
    xr.DataArray
      The number of days meeting the constraints for each period.
    """
    from xarray.core.ops import get_op

    if op in binary_ops:
        op = binary_ops[op]
    elif op in binary_ops.values():
        pass
    else:
        raise ValueError(f"Operation `{op}` not recognized.")

    func = getattr(da, "_binary_op")(get_op(op))
    c = func(da, thresh) * 1
    return c.resample(time=freq).sum(dim="time")


def percentile_doy(
    arr: xr.DataArray, window: int = 5, per: float = 0.1
) -> xr.DataArray:
    """Percentile value for each day of the year

    Return the climatological percentile over a moving window around each day of the year.

    Parameters
    ----------
    arr : xr.DataArray
      Input data.
    window : int
      Number of days around each day of the year to include in the calculation.
    per : float
      Percentile between [0,1]

    Returns
    -------
    xr.DataArray
      The percentiles indexed by the day of the year.
    """
    # TODO: Support percentile array, store percentile in coordinates.
    #  This is supported by DataArray.quantile, but not by groupby.reduce.
    rr = arr.rolling(min_periods=1, center=True, time=window).construct("window")

    # Create empty percentile array
    g = rr.groupby("time.dayofyear")

    p = g.reduce(np.nanpercentile, dim=("time", "window"), q=per * 100)

    # The percentile for the 366th day has a sample size of 1/4 of the other days.
    # To have the same sample size, we interpolate the percentile from 1-365 doy range to 1-366
    if p.dayofyear.max() == 366:
        p = adjust_doy_calendar(p.loc[p.dayofyear < 366], arr)

    p.attrs.update(arr.attrs.copy())
    return p


def infer_doy_max(arr: xr.DataArray) -> int:
    """Return the largest doy allowed by calendar.

    Parameters
    ----------
    arr : xr.DataArray
      Array with `time` coordinate.

    Returns
    -------
    int
      The largest day of the year found in calendar.
    """
    cal = arr.time.encoding.get("calendar", None)
    if cal in calendars:
        doy_max = calendars[cal]
    else:
        # If source is an array with no calendar information and whose length is not at least of full year,
        # then this inference could be wrong (
        doy_max = arr.time.dt.dayofyear.max().data
        if len(arr.time) < 360:
            raise ValueError(
                "Cannot infer the calendar from a series less than a year long."
            )
        if doy_max not in [360, 365, 366]:
            raise ValueError(f"The target array's calendar `{cal}` is not recognized.")

    return doy_max


def _interpolate_doy_calendar(source: xr.DataArray, doy_max: int) -> xr.DataArray:
    """Interpolate from one set of dayofyear range to another

    Interpolate an array defined over a `dayofyear` range (say 1 to 360) to another `dayofyear` range (say 1
    to 365).

    Parameters
    ----------
    source : xr.DataArray
      Array with `dayofyear` coordinates.
    doy_max : int
      Largest day of the year allowed by calendar.

    Returns
    -------
    xr.DataArray
      Interpolated source array over coordinates spanning the target `dayofyear` range.

    """
    if "dayofyear" not in source.coords.keys():
        raise AttributeError("Source should have `dayofyear` coordinates.")

    # Interpolation of source to target dayofyear range
    doy_max_source = int(source.dayofyear.max())

    # Interpolate to fill na values
    tmp = source.interpolate_na(dim="dayofyear")

    # Interpolate to target dayofyear range
    tmp.coords["dayofyear"] = np.linspace(start=1, stop=doy_max, num=doy_max_source)

    return tmp.interp(dayofyear=range(1, doy_max + 1))


def adjust_doy_calendar(source: xr.DataArray, target: xr.DataArray) -> xr.DataArray:
    """Interpolate from one set of dayofyear range to another calendar.

    Interpolate an array defined over a `dayofyear` range (say 1 to 360) to another `dayofyear` range (say 1
    to 365).

    Parameters
    ----------
    source : xr.DataArray
      Array with `dayofyear` coordinate.
    target : xr.DataArray
      Array with `time` coordinate.

    Returns
    -------
    xr.DataArray
      Interpolated source array over coordinates spanning the target `dayofyear` range.

    """
    doy_max_source = source.dayofyear.max()

    doy_max = infer_doy_max(target)
    if doy_max_source == doy_max:
        return source

    return _interpolate_doy_calendar(source, doy_max)


def resample_doy(doy: xr.DataArray, arr: xr.DataArray) -> xr.DataArray:
    """Create a temporal DataArray where each day takes the value defined by the day-of-year.

    Parameters
    ----------
    doy : xr.DataArray
      Array with `dayofyear` coordinate.
    arr : xr.DataArray
      Array with `time` coordinate.

    Returns
    -------
    xr.DataArray
      An array with the same `time` dimension as `arr` whose values are filled according to the day-of-year value in
      `doy`.
    """
    if "dayofyear" not in doy.coords:
        raise AttributeError("Source should have `dayofyear` coordinates.")

    # Adjust calendar
    adoy = adjust_doy_calendar(doy, arr)

    # Create array with arr shape and coords
    out = xr.full_like(arr, np.nan)

    # Fill with values from `doy`
    d = out.time.dt.dayofyear.values
    out.data = adoy.sel(dayofyear=d)

    return out


def get_daily_events(da: xr.DataArray, da_value: float, operator: str) -> xr.DataArray:
    r"""
    function that returns a 0/1 mask when a condition is True or False

    the function returns 1 where operator(da, da_value) is True
                         0 where operator(da, da_value) is False
                         nan where da is nan

    Parameters
    ----------
    da : xr.DataArray
    da_value : float
    operator : str


    Returns
    -------
    xr.DataArray

    """
    events = operator(da, da_value) * 1
    events = events.where(~(np.isnan(da)))
    events = events.rename("events")
    return events


def daily_downsampler(da: xr.DataArray, freq: str = "YS") -> xr.DataArray:
    r"""Daily climate data downsampler

    Parameters
    ----------
    da : xr.DataArray
    freq : str

    Returns
    -------
    xr.DataArray

    Note
    ----

        Usage Example

            grouper = daily_downsampler(da_std, freq='YS')
            x2 = grouper.mean()

            # add time coords to x2 and change dimension tags to time
            time1 = daily_downsampler(da_std.time, freq=freq).first()
            x2.coords['time'] = ('tags', time1.values)
            x2 = x2.swap_dims({'tags': 'time'})
            x2 = x2.sortby('time')
    """

    # generate tags from da.time and freq
    if isinstance(da.time.values[0], np.datetime64):
        years = [f"{y:04d}" for y in da.time.dt.year.values]
        months = [f"{m:02d}" for m in da.time.dt.month.values]
    else:
        # cannot use year, month, season attributes, not available for all calendars ...
        years = [f"{v.year:04d}" for v in da.time.values]
        months = [f"{v.month:02d}" for v in da.time.values]
    seasons = [
        "DJF DJF MAM MAM MAM JJA JJA JJA SON SON SON DJF".split()[int(m) - 1]
        for m in months
    ]

    n_t = da.time.size
    if freq == "YS":
        # year start frequency
        l_tags = years
    elif freq == "MS":
        # month start frequency
        l_tags = [years[i] + months[i] for i in range(n_t)]
    elif freq == "QS-DEC":
        # DJF, MAM, JJA, SON seasons
        # construct tags from list of season+year, increasing year for December
        ys = []
        for i in range(n_t):
            m = months[i]
            s = seasons[i]
            y = years[i]
            if m == "12":
                y = str(int(y) + 1)
            ys.append(y + s)
        l_tags = ys
    else:
        raise RuntimeError(f"Frequency `{freq}` not implemented.")

    # add tags to buffer DataArray
    buffer = da.copy()
    buffer.coords["tags"] = ("time", l_tags)

    # return groupby according to tags
    return buffer.groupby("tags")


def walk_map(d: dict, func: FunctionType):
    """Apply a function recursively to values of dictionary.

    Parameters
    ----------
    d : dict
      Input dictionary, possibly nested.
    func : FunctionType
      Function to apply to dictionary values.

    Returns
    -------
    dict
      Dictionary whose values are the output of the given function.
    """
    out = {}
    for k, v in d.items():
        if isinstance(v, (dict, defaultdict)):
            out[k] = walk_map(v, func)
        else:
            out[k] = func(v)
    return out


# This class needs to be subclassed by individual indicator classes defining metadata information, compute and
# missing functions. It can handle indicators with any number of forcing fields.
class Indicator:
    r"""Climate indicator based on xarray
    """
    # Unique ID for function registry.
    identifier = ""

    # Output variable name. May use tags {<tag>} that will be formatted at runtime.
    var_name = ""

    _nvar = 1

    # CF-Convention metadata to be attributed to the output variable. May use tags {<tag>} formatted at runtime.
    # The set of permissible standard names is contained in the standard name table.
    standard_name = ""
    long_name = ""  # Parsed.
    units = ""  # Representative units of the physical quantity.
    cell_methods = ""  # List of blank-separated words of the form "name: method"
    description = ""  # The description is meant to clarify the qualifiers of the fundamental quantities, such as which
    #   surface a quantity is defined on or what the flux sign conventions are.

    # The `pint` unit context. Use 'hydro' to allow conversion from kg m-2 s-1 to mm/day.
    context = "none"

    # Additional information that can be used by third party libraries or to describe the file content.
    title = ""  # A succinct description of what is in the dataset. Default parsed from compute.__doc__
    abstract = ""  # Parsed
    keywords = ""  # Comma separated list of keywords
    # Published or web-based references that describe the data or methods used to produce it. Parsed.
    references = ""
    comment = (
        ""  # Miscellaneous information about the data or methods used to produce it.
    )
    notes = ""  # Mathematical formulation. Parsed.

    # Tag mappings between keyword arguments and long-form text.
    months = {f"m{i}": calendar.month_name[i].lower() for i in range(1, 13)}
    _attrs_mapping = {
        "cell_methods": {
            "YS": "years",
            "MS": "months",
        },  # I don't think this is necessary.
        "long_name": {
            "YS": "Annual",
            "MS": "Monthly",
            "QS-DEC": "Seasonal",
            "DJF": "winter",
            "MAM": "spring",
            "JJA": "summer",
            "SON": "fall",
            "norm": "Normal",
        },
        "description": {
            "YS": "Annual",
            "MS": "Monthly",
            "QS-DEC": "Seasonal",
            "DJF": "winter",
            "MAM": "spring",
            "JJA": "summer",
            "SON": "fall",
            "norm": "Normal",
        },
        "var_name": {"DJF": "winter", "MAM": "spring", "JJA": "summer", "SON": "fall"},
    }

    for k, v in _attrs_mapping.items():
        v.update(months)

    # Whether or not the compute function is a partial.
    _partial = False

    # Can be used to override the compute docstring.
    doc_template = None

    def __init__(self, **kwds):

        # Set instance attributes.
        for key, val in kwds.items():
            setattr(self, key, val)

        # Verify that the identifier is a proper slug
        if not re.match(r"^[-\w]+$", self.identifier):
            warnings.warn(
                "The identifier contains non-alphanumeric characters. It could make life "
                "difficult for downstream software reusing this class.",
                UserWarning,
            )

        # Default value for `var_name` is the `identifier`.
        if self.var_name == "":
            self.var_name = self.identifier

        # Extract information from the `compute` function.
        # The signature
        self._sig = signature(self.compute)

        # The input parameter names
        self._parameters = tuple(self._sig.parameters.keys())
        #        self._input_params = [p for p in self._sig.parameters.values() if p.default is p.empty]
        #        self._nvar = len(self._input_params)

        # Copy the docstring and signature
        self.__call__ = wraps(self.compute)(self.__call__.__func__)
        if self.doc_template is not None:
            self.__call__.__doc__ = self.doc_template.format(i=self)

        # Fill in missing metadata from the doc
        meta = parse_doc(self.compute.__doc__)
        for key in ["abstract", "title", "notes", "references"]:
            setattr(self, key, getattr(self, key) or meta.get(key, ""))

        self._parameters_doc = meta.get("parameters", {})

    def __call__(self, *args, **kwds):
        # Bind call arguments. We need to use the class signature, not the instance, otherwise it removes the first
        # argument.
        if self._partial:
            ba = self._sig.bind_partial(*args, **kwds)
            for key, val in self.compute.keywords.items():
                if key not in ba.arguments:
                    ba.arguments[key] = val
        else:
            ba = self._sig.bind(*args, **kwds)
            ba.apply_defaults()

        # Get history and cell method attributes from source data
        attrs = defaultdict(str)
        for i in range(self._nvar):
            p = self._parameters[i]
            for attr in ["history", "cell_methods"]:
                attrs[attr] += f"{p}: " if self._nvar > 1 else ""
                attrs[attr] += getattr(ba.arguments[p], attr, "")
                if attrs[attr]:
                    attrs[attr] += "\n" if attr == "history" else " "

        # Update attributes
        out_attrs = self.format(self.cf_attrs, ba.arguments)
        vname = self.format({"var_name": self.var_name}, ba.arguments)["var_name"]

        # Update the signature with the values of the actual call.
        cp = OrderedDict()
        for (k, v) in ba.signature.parameters.items():
            if v.default is not None and isinstance(v.default, (float, int, str)):
                cp[k] = v.replace(default=ba.arguments[k])
            else:
                cp[k] = v

        attrs[
            "history"
        ] += "[{:%Y-%m-%d %H:%M:%S}] {}: {}{} - xclim version: {}.".format(
            dt.datetime.now(),
            vname,
            self.identifier,
            ba.signature.replace(parameters=cp.values()),
            xclim.__version__,
        )
        attrs["cell_methods"] += out_attrs.pop("cell_methods", "")
        attrs.update(out_attrs)

        # Assume the first arguments are always the DataArray.
        das = tuple(ba.arguments.pop(self._parameters[i]) for i in range(self._nvar))

        # Pre-computation validation checks
        for da in das:
            self.validate(da)
        self.cfprobe(*das)

        # Compute the indicator values, ignoring NaNs.
        out = self.compute(*das, **ba.kwargs)

        # Convert to output units
        out = convert_units_to(out, self.units, self.context)

        # Update netCDF attributes
        out.attrs.update(attrs)

        # Bind call arguments to the `missing` function, whose signature might be different from `compute`.
        mba = signature(self.missing).bind(*das, **ba.arguments)

        # Mask results that do not meet criteria defined by the `missing` method.
        mask = self.missing(*mba.args, **mba.kwargs)
        ma_out = out.where(~mask)

        return ma_out.rename(vname)

    @property
    def cf_attrs(self):
        """CF-Convention attributes of the output value."""
        names = [
            "standard_name",
            "long_name",
            "units",
            "cell_methods",
            "description",
            "comment",
            "references",
        ]
        return {k: getattr(self, k) for k in names if getattr(self, k)}

    def json(self, args=None):
        """Return a dictionary representation of the class.

        Notes
        -----
        This is meant to be used by a third-party library wanting to wrap this class into another interface.

        """
        names = ["identifier", "var_name", "abstract", "keywords"]
        out = {key: getattr(self, key) for key in names}
        out.update(self.cf_attrs)
        out = self.format(out, args)

        out["notes"] = self.notes

        out["parameters"] = str(
            {
                key: {
                    "default": p.default if p.default != p.empty else None,
                    "desc": "",
                }
                for (key, p) in self._sig.parameters.items()
            }
        )

        # if six.PY2:
        #     out = walk_map(out, lambda x: x.decode('utf8') if isinstance(x, six.string_types) else x)

        return out

    def cfprobe(self, *das):
        """Check input data compliance to expectations.
        Warn of potential issues."""
        return True

    def compute(*args, **kwds):
        """The function computing the indicator."""
        raise NotImplementedError

    def format(self, attrs: dict, args: dict = None):
        """Format attributes including {} tags with arguments.

        Parameters
        ----------
        attrs: dict
          Attributes containing tags to replace with arguments' values.
        args : dict
          Function call arguments.
        """
        if args is None:
            return attrs

        out = {}
        for key, val in attrs.items():
            mba = {"indexer": "annual"}
            # Add formatting {} around values to be able to replace them with _attrs_mapping using format.
            for k, v in args.items():
                if isinstance(v, str) and v in self._attrs_mapping.get(key, {}).keys():
                    mba[k] = "{{{}}}".format(v)
                elif isinstance(v, dict):
                    if v:
                        dk, dv = v.copy().popitem()
                        if dk == "month":
                            dv = "m{}".format(dv)
                        mba[k] = "{{{}}}".format(dv)
                elif isinstance(v, units.Quantity):
                    mba[k] = "{:g~P}".format(v)
                elif isinstance(v, (int, float)):
                    mba[k] = "{:g}".format(v)
                else:
                    mba[k] = v

            if callable(val):
                val = val(**mba)

            out[key] = val.format(**mba).format(**self._attrs_mapping.get(key, {}))

        return out

    @staticmethod
    def missing(*args, **kwds):
        """Return whether an output is considered missing or not."""
        from functools import reduce

        freq = kwds.get("freq")
        if freq is not None:
            # We flag any period with missing data
            miss = (checks.missing_any(da, freq) for da in args)
        else:
            # There is no resampling, we flag where one of the input is missing
            miss = (da.isnull() for da in args)
        return reduce(np.logical_or, miss)

    def validate(self, da):
        """Validate input data requirements.
        Raise error if conditions are not met."""
        checks.assert_daily(da)


class Indicator2D(Indicator):
    _nvar = 2


def parse_doc(doc):
    """Crude regex parsing."""
    if doc is None:
        return {}

    out = {}

    sections = re.split(r"(\w+)\n\s+-{4,50}", doc)  # obj.__doc__.split('\n\n')
    intro = sections.pop(0)
    if intro:
        content = list(map(str.strip, intro.strip().split("\n\n")))
        if len(content) == 1:
            out["title"] = content[0]
        elif len(content) == 2:
            out["title"], abstract = content
            out["abstract"] = " ".join(map(str.strip, abstract.splitlines()))

    for i in range(0, len(sections), 2):
        header, content = sections[i : i + 2]

        if header in ["Notes", "References"]:
            out[header.lower()] = content.replace("\n    ", "\n")
        elif header == "Parameters":
            out["parameters"] = {
                name: doc.strip()
                for name, doc in re.findall(r"(\w*)\ :\ .*[\r\n]+([^\r\n]+)", content)
            }
        elif header == "Returns":
            match = re.search(r"xarray\.DataArray\s*(.*)", content)
            if match:
                out["long_name"] = match.groups()[0]

    return out


def format_kwargs(attrs: dict, params: dict) -> None:
    """Modify attribute with argument values.

    Parameters
    ----------
    attrs : dict
      Attributes to be assigned to function output. The values of the attributes in braces will be replaced the
      the corresponding args values.
    params : dict
      A BoundArguments.arguments dictionary storing a function's arguments.
    """
    attrs_mapping = {
        "cell_methods": {"YS": "years", "MS": "months"},
        "long_name": {"YS": "Annual", "MS": "Monthly"},
    }

    for key, val in attrs.items():
        mba = {}
        # Add formatting {} around values to be able to replace them with _attrs_mapping using format.
        for k, v in params.items():
            if isinstance(v, str) and v in attrs_mapping.get(key, {}).keys():
                mba[k] = "{" + v + "}"
            else:
                mba[k] = v

        attrs[key] = val.format(**mba).format(**attrs_mapping.get(key, {}))


def wrapped_partial(func: FunctionType, *args, **kwargs):
    from functools import partial, update_wrapper

    partial_func = partial(func, *args, **kwargs)
    update_wrapper(partial_func, func)
    return partial_func


def uas_vas_2_sfcwind(uas: xr.DataArray = None, vas: xr.DataArray = None):
    """Converts eastward and northward wind components to wind speed and direction.

    Parameters
    ----------
    uas : xr.DataArray
      Eastward wind velocity (m s-1)
    vas : xr.DataArray
      Northward wind velocity (m s-1)

    Returns
    -------
    wind : xr.DataArray
      Wind velocity (m s-1)
    windfromdir : xr.DataArray
      Direction from which the wind blows, following the meteorological convention where 360 stands for North.

    Notes
    -----
    Northerly winds with a velocity less than 0.5 m/s are given a wind direction of 0°,
    while stronger winds are set to 360°.
    """
    # TODO: Add an attribute check to switch between sfcwind and wind

    # Converts the wind speed to m s-1
    uas = convert_units_to(uas, "m/s")
    vas = convert_units_to(vas, "m/s")

    # Wind speed is the hypotenuse of "uas" and "vas"
    wind = np.hypot(uas, vas)

    # Add attributes to wind. This is done by copying uas' attributes and overwriting a few of them
    wind.attrs = uas.attrs
    wind.name = "sfcWind"
    wind.attrs["standard_name"] = "wind_speed"
    wind.attrs["long_name"] = "Near-Surface Wind Speed"
    wind.attrs["units"] = "m s-1"

    # Calculate the angle
    # TODO: This creates decimal numbers such as 89.99992. Do we want to round?
    windfromdir_math = np.degrees(np.arctan2(vas, uas))

    # Convert the angle from the mathematical standard to the meteorological standard
    windfromdir = (270 - windfromdir_math) % 360.0

    # According to the meteorological standard, calm winds must have a direction of 0°
    # while northerly winds have a direction of 360°
    # On the Beaufort scale, calm winds are defined as < 0.5 m/s
    windfromdir = xr.where((windfromdir.round() == 0) & (wind >= 0.5), 360, windfromdir)
    windfromdir = xr.where(wind < 0.5, 0, windfromdir)

    # Add attributes to winddir. This is done by copying uas' attributes and overwriting a few of them
    windfromdir.attrs = uas.attrs
    windfromdir.name = "sfcWindfromdir"
    windfromdir.attrs["standard_name"] = "wind_from_direction"
    windfromdir.attrs["long_name"] = "Near-Surface Wind from Direction"
    windfromdir.attrs["units"] = "degree"

    return wind, windfromdir


def sfcwind_2_uas_vas(wind: xr.DataArray = None, windfromdir: xr.DataArray = None):
    """Converts wind speed and direction to eastward and northward wind components.

    Parameters
    ----------
    wind : xr.DataArray
      Wind velocity (m s-1)
    windfromdir : xr.DataArray
      Direction from which the wind blows, following the meteorological convention where 360 stands for North.

    Returns
    -------
    uas : xr.DataArray
      Eastward wind velocity (m s-1)
    vas : xr.DataArray
      Northward wind velocity (m s-1)

    """
    # TODO: Add an attribute check to switch between sfcwind and wind

    # Converts the wind speed to m s-1
    wind = convert_units_to(wind, "m/s")

    # Converts the wind direction from the meteorological standard to the mathematical standard
    windfromdir_math = (-windfromdir + 270) % 360.0

    # TODO: This commented part should allow us to resample subdaily wind, but needs to be cleaned up and put elsewhere
    # if resample is not None:
    #     wind = wind.resample(time=resample).mean(dim='time', keep_attrs=True)
    #
    #     # nb_per_day is the number of values each day. This should be calculated
    #     windfromdir_math_per_day = windfromdir_math.reshape((len(wind.time), nb_per_day))
    #     # Averages the subdaily angles around a circle, i.e. mean([0, 360]) = 0, not 180
    #     windfromdir_math = np.concatenate([[degrees(phase(sum(rect(1, radians(d)) for d in angles) / len(angles)))]
    #                                       for angles in windfromdir_math_per_day])

    uas = wind * np.cos(np.radians(windfromdir_math))
    vas = wind * np.sin(np.radians(windfromdir_math))

    # Add attributes to uas and vas. This is done by copying wind' attributes and overwriting a few of them
    uas.attrs = wind.attrs
    uas.name = "uas"
    uas.attrs["standard_name"] = "eastward_wind"
    uas.attrs["long_name"] = "Near-Surface Eastward Wind"
    wind.attrs["units"] = "m s-1"

    vas.attrs = wind.attrs
    vas.name = "vas"
    vas.attrs["standard_name"] = "northward_wind"
    vas.attrs["long_name"] = "Near-Surface Northward Wind"
    wind.attrs["units"] = "m s-1"

    return uas, vas<|MERGE_RESOLUTION|>--- conflicted
+++ resolved
@@ -50,12 +50,7 @@
     "sfcwind_2_uas_vas",
 ]
 
-<<<<<<< HEAD
-
-# TODO: The pint library does not have a generic Unit or Quantity type at the moment. Using "Any" as a stand-in.
-
-=======
->>>>>>> 3e016f58
+
 units = pint.UnitRegistry(autoconvert_offset_to_baseunit=True)
 units.define(
     pint.unit.UnitDefinition(

--- conflicted
+++ resolved
@@ -51,9 +51,6 @@
     "ice_days",
     "last_spring_frost",
     "latitude_temperature_index",
-<<<<<<< HEAD
-    "late_frost_days",
-=======
     "max_daily_temperature_range",
     "maximum_consecutive_frost_free_days",
     "maximum_consecutive_warm_days",
@@ -82,7 +79,6 @@
     "tx_min",
     "tx_tn_days_above",
     "warm_spell_duration_index",
->>>>>>> 39efa100
 ]
 
 

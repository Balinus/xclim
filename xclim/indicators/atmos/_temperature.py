"""Temperature indicator definitions."""
from __future__ import annotations

from xclim import indices
from xclim.core import cfchecks
from xclim.core.indicator import Daily, Indicator, ResamplingIndicatorWithIndexing
from xclim.core.utils import InputKind

__all__ = [
    "biologically_effective_degree_days",
    "cold_spell_days",
    "cold_spell_duration_index",
    "cold_spell_frequency",
<<<<<<< HEAD
    "cold_spell_max_length",
=======
    "consecutive_frost_days",
>>>>>>> 39efa100
    "cool_night_index",
    "cooling_degree_days",
    "daily_freezethaw_cycles",
    "daily_temperature_range",
    "daily_temperature_range_variability",
    "degree_days_exceedance_date",
    "extreme_temperature_range",
    "fire_season",
    "first_day_tg_above",
    "first_day_tg_below",
    "first_day_tn_above",
    "first_day_tn_below",
    "first_day_tx_above",
    "first_day_tx_below",
    "freezethaw_spell_frequency",
    "freezethaw_spell_max_length",
    "freezethaw_spell_mean_length",
    "freezing_degree_days",
    "freshet_start",
    "frost_days",
    "frost_free_season_end",
    "frost_free_season_length",
    "frost_free_season_start",
    "frost_season_length",
    "growing_degree_days",
    "growing_season_end",
    "growing_season_length",
    "growing_season_start",
    "heat_wave_frequency",
    "heat_wave_index",
    "heat_wave_max_length",
    "heat_wave_total_length",
    "heating_degree_days",
    "hot_spell_frequency",
    "hot_spell_max_length",
    "huglin_index",
    "ice_days",
    "last_spring_frost",
    "latitude_temperature_index",
    "max_daily_temperature_range",
    "maximum_consecutive_frost_free_days",
    "maximum_consecutive_warm_days",
    "tg10p",
    "tg90p",
    "tg_days_above",
    "tg_days_below",
    "tg_max",
    "tg_mean",
    "tg_min",
    "thawing_degree_days",
    "tn10p",
    "tn90p",
    "tn_days_above",
    "tn_days_below",
    "tn_max",
    "tn_mean",
    "tn_min",
    "tropical_nights",
    "tx10p",
    "tx90p",
    "tx_days_above",
    "tx_days_below",
    "tx_max",
    "tx_mean",
    "tx_min",
    "tx_tn_days_above",
    "warm_spell_duration_index",
]


# We need to declare the class here so that the `atmos` realm is automatically detected.
class Temp(Daily):
    """Indicators involving daily temperature."""


class TempWithIndexing(ResamplingIndicatorWithIndexing):
    """Indicators involving daily temperature and adding an indexing possibility."""

    src_freq = "D"


tn_days_above = TempWithIndexing(
    title="Number of days with minimum temperature above a given threshold",
    identifier="tn_days_above",
    units="days",
    standard_name="number_of_days_with_air_temperature_above_threshold",
    long_name="The number of days with minimum temperature above {thresh}",
    description="{freq} number of days where daily minimum temperature exceeds {thresh}.",
    abstract="The number of days with minimum temperature above a given threshold.",
    cell_methods="time: sum over days",
    compute=indices.tn_days_above,
    parameters={"op": {"default": ">"}},
)

tn_days_below = TempWithIndexing(
    title="Number of days with minimum temperature below a given threshold",
    identifier="tn_days_below",
    units="days",
    standard_name="number_of_days_with_air_temperature_below_threshold",
    long_name="The number of days with minimum temperature below {thresh}",
    description="{freq} number of days where daily minimum temperature is below {thresh}.",
    abstract="The number of days with minimum temperature below a given threshold.",
    cell_methods="time: sum over days",
    compute=indices.tn_days_below,
    parameters={"op": {"default": "<"}},
)

tg_days_above = TempWithIndexing(
    title="Number of days with mean temperature above a given threshold",
    identifier="tg_days_above",
    units="days",
    standard_name="number_of_days_with_air_temperature_above_threshold",
    long_name="The number of days with mean temperature above {thresh}",
    description="{freq} number of days where daily mean temperature exceeds {thresh}.",
    abstract="The number of days with mean temperature above a given threshold.",
    cell_methods="time: sum over days",
    compute=indices.tg_days_above,
    parameters={"op": {"default": ">"}},
)

tg_days_below = TempWithIndexing(
    title="Number of days with mean temperature below a given threshold",
    identifier="tg_days_below",
    units="days",
    standard_name="number_of_days_with_air_temperature_below_threshold",
    long_name="The number of days with mean temperature below {thresh}",
    description="{freq} number of days where daily mean temperature is below {thresh}.",
    abstract="The number of days with mean temperature below a given threshold.",
    cell_methods="time: sum over days",
    compute=indices.tg_days_below,
    parameters={"op": {"default": "<"}},
)

tx_days_above = TempWithIndexing(
    title="Number of days with maximum temperature above a given threshold",
    identifier="tx_days_above",
    units="days",
    standard_name="number_of_days_with_air_temperature_above_threshold",
    long_name="The number of days with maximum temperature above {thresh}",
    description="{freq} number of days where daily maximum temperature exceeds {thresh}.",
    abstract="The number of days with maximum temperature above a given threshold.",
    cell_methods="time: sum over days",
    compute=indices.tx_days_above,
    parameters={"op": {"default": ">"}},
)

tx_days_below = TempWithIndexing(
    title="Number of days with maximum temperature below a given threshold",
    identifier="tx_days_below",
    units="days",
    standard_name="number_of_days_with_air_temperature_below_threshold",
    long_name="The number of days with maximum temperature below {thresh}",
    description="{freq} number of days where daily max temperature is below {thresh}.",
    abstract="The number of days with maximum temperature below a given threshold.",
    cell_methods="time: sum over days",
    compute=indices.tx_days_below,
    parameters={"op": {"default": "<"}},
)

tx_tn_days_above = TempWithIndexing(
    title="Number of days with daily minimum and maximum temperatures exceeding thresholds",
    identifier="tx_tn_days_above",
    units="days",
    standard_name="number_of_days_with_air_temperature_above_threshold",
    long_name="Number of days with daily minimum above {thresh_tasmin} "
    "and daily maximum temperatures above {thresh_tasmax}",
    description="{freq} number of days where daily maximum temperature exceeds {thresh_tasmax} and minimum temperature "
    "exceeds {thresh_tasmin}.",
    abstract="Number of days with daily maximum and minimum temperatures above given thresholds.",
    cell_methods="",
    compute=indices.tx_tn_days_above,
)


heat_wave_frequency = Temp(
    title="Heat wave frequency",
    identifier="heat_wave_frequency",
    units="",
    standard_name="heat_wave_events",
    long_name="Total number of series of at least {window} consecutive days with daily minimum temperature above "
    "{thresh_tasmin} and daily maximum temperature above {thresh_tasmax}",
    description="{freq} number of heat wave events within a given period. A heat wave occurs when daily minimum and "
    "maximum temperatures exceed {thresh_tasmin} and {thresh_tasmax}, respectively, over at least {window} days.",
    abstract="Number of heat waves. A heat wave occurs when daily minimum and maximum temperatures exceed given "
    "thresholds for a number of days.",
    cell_methods="",
    keywords="health,",
    compute=indices.heat_wave_frequency,
)

heat_wave_max_length = Temp(
    title="Heat wave maximum length",
    identifier="heat_wave_max_length",
    units="days",
    standard_name="spell_length_of_days_with_air_temperature_above_threshold",
    long_name="Longest series of at least {window} consecutive days with daily minimum temperature above "
    "{thresh_tasmin} and daily maximum temperature above {thresh_tasmax}",
    description="{freq} maximum length of heat wave events occurring within a given period. "
    "A heat wave occurs when daily minimum and maximum temperatures exceed {thresh_tasmin} and {thresh_tasmax}, "
    "respectively, over at least {window} days.",
    abstract="Total duration of heat waves. A heat wave occurs when daily minimum and maximum temperatures exceed "
    "given thresholds for a number of days.",
    cell_methods="",
    keywords="health,",
    compute=indices.heat_wave_max_length,
)

heat_wave_total_length = Temp(
    title="Heat wave total length",
    identifier="heat_wave_total_length",
    units="days",
    standard_name="spell_length_of_days_with_air_temperature_above_threshold",
    long_name="Total length of events of at least {window} consecutive days with daily minimum temperature above "
    "{thresh_tasmin} and daily maximum temperature above {thresh_tasmax}",
    description="{freq} total length of heat wave events occurring within a given period. "
    "A heat wave occurs when daily minimum and maximum temperatures exceed {thresh_tasmin} and {thresh_tasmax}, "
    "respectively, over at least {window} days.",
    abstract="Maximum length of heat waves. A heat wave occurs when daily minimum and maximum temperatures exceed "
    "given thresholds for a number of days.",
    cell_methods="",
    keywords="health,",
    compute=indices.heat_wave_total_length,
)


heat_wave_index = Temp(
    title="Heat wave index",
    identifier="heat_wave_index",
    units="days",
    standard_name="heat_wave_index",
    long_name="Total number of days constituting events of at least {window} consecutive days "
    "with daily maximum temperature above {thresh}",
    description="{freq} total number of days that are part of a heatwave within a given period. "
    "A heat wave occurs when daily maximum temperatures exceed {thresh} over at least {window} days.",
    abstract="Number of days that constitute heatwave events. A heat wave occurs when daily minimum and maximum "
    "temperatures exceed given thresholds for a number of days.",
    cell_methods="",
    compute=indices.heat_wave_index,
)


hot_spell_frequency = Temp(
    title="Hot spell frequency",
    identifier="hot_spell_frequency",
    units="",
    standard_name="hot_spell_events",
    long_name="Total number of series of at least {window} consecutive days "
    "with daily maximum temperature above {thresh_tasmax}",
    description="{freq} number of hot spell events within a given period. A hot spell event occurs when the maximum "
    "daily temperature exceeds {thresh_tasmax} over at least {window} days.",
    abstract="Number of hot spells events within a given period. A hot spell occurs when the daily maximum temperature"
    "exceeds a given threshold for a minimum number of days.",
    cell_methods="",
    keywords="health,",
    compute=indices.hot_spell_frequency,
)

hot_spell_max_length = Temp(
    title="Hot spell maximum length",
    identifier="hot_spell_max_length",
    units="days",
    standard_name="spell_length_of_days_with_air_temperature_above_threshold",
    long_name="Longest series of at least {window} consecutive days "
    "with daily maximum temperature above {thresh_tasmax}",
    description="{freq} maximum length of hot spell events occurring within a given period. "
    "A hot spell event occurs when the maximum daily temperature exceeds {thresh_tasmax} over at least {window} days.",
    abstract="Maximum length of hot spells events within a given period. A hot spell occurs when the daily maximum "
    "temperature exceeds a given threshold for a minimum number of days.",
    cell_methods="",
    keywords="health,",
    compute=indices.hot_spell_max_length,
)

tg_mean = TempWithIndexing(
    title="Mean temperature",
    identifier="tg_mean",
    units="K",
    standard_name="air_temperature",
    long_name="Mean daily mean temperature",
    description="{freq} mean of daily mean temperature.",
    abstract="Mean of daily mean temperature.",
    cell_methods="time: mean over days",
    compute=indices.tg_mean,
)

tg_max = TempWithIndexing(
    title="Maximum of mean temperature",
    identifier="tg_max",
    units="K",
    standard_name="air_temperature",
    long_name="Maximum daily mean temperature",
    description="{freq} maximum of daily mean temperature.",
    abstract="Maximum of daily mean temperature.",
    cell_methods="time: maximum over days",
    compute=indices.tg_max,
)

tg_min = TempWithIndexing(
    title="Minimum of mean temperature",
    identifier="tg_min",
    units="K",
    standard_name="air_temperature",
    long_name="Minimum daily mean temperature",
    description="{freq} minimum of daily mean temperature.",
    abstract="Minimum of daily mean temperature.",
    cell_methods="time: minimum over days",
    compute=indices.tg_min,
)

tx_mean = TempWithIndexing(
    title="Mean of maximum temperature",
    identifier="tx_mean",
    units="K",
    standard_name="air_temperature",
    long_name="Mean daily maximum temperature",
    description="{freq} mean of daily maximum temperature.",
    abstract="Mean of daily maximum temperature.",
    cell_methods="time: mean over days",
    compute=indices.tx_mean,
)

tx_max = TempWithIndexing(
    title="Maximum temperature",
    identifier="tx_max",
    units="K",
    standard_name="air_temperature",
    long_name="Maximum daily maximum temperature",
    description="{freq} maximum of daily maximum temperature.",
    abstract="Maximum of daily maximum temperature.",
    cell_methods="time: maximum over days",
    compute=indices.tx_max,
)

tx_min = TempWithIndexing(
    title="Minimum of maximum temperature",
    identifier="tx_min",
    units="K",
    standard_name="air_temperature",
    long_name="Minimum daily maximum temperature",
    description="{freq} minimum of daily maximum temperature.",
    abstract="Minimum of daily maximum temperature.",
    cell_methods="time: minimum over days",
    compute=indices.tx_min,
)

tn_mean = TempWithIndexing(
    title="Mean of minimum temperature",
    identifier="tn_mean",
    units="K",
    standard_name="air_temperature",
    long_name="Mean daily minimum temperature",
    description="{freq} mean of daily minimum temperature.",
    abstract="Mean of daily minimum temperature.",
    cell_methods="time: mean over days",
    compute=indices.tn_mean,
)

tn_max = TempWithIndexing(
    title="Maximum of minimum temperature",
    identifier="tn_max",
    units="K",
    standard_name="air_temperature",
    long_name="Maximum daily minimum temperature",
    description="{freq} maximum of daily minimum temperature.",
    abstract="Maximum of daily minimum temperature.",
    cell_methods="time: maximum over days",
    compute=indices.tn_max,
)

tn_min = TempWithIndexing(
    title="Minimum temperature",
    identifier="tn_min",
    units="K",
    standard_name="air_temperature",
    long_name="Minimum daily minimum temperature",
    description="{freq} minimum of daily minimum temperature.",
    abstract="Minimum of daily minimum temperature.",
    cell_methods="time: minimum over days",
    compute=indices.tn_min,
)

daily_temperature_range = TempWithIndexing(
    title="Mean of daily temperature range",
    identifier="dtr",
    units="K",
    standard_name="air_temperature",
    long_name="Mean diurnal temperature range",
    description="{freq} mean diurnal temperature range.",
    cell_methods="time range within days time: mean over days",
    abstract="The average difference between the daily maximum and minimum temperatures.",
    compute=indices.daily_temperature_range,
    parameters={"op": "mean"},
)

max_daily_temperature_range = TempWithIndexing(
    title="Maximum of daily temperature range",
    identifier="dtrmax",
    units="K",
    standard_name="air_temperature",
    long_name="Maximum diurnal temperature range",
    description="{freq} maximum diurnal temperature range.",
    cell_methods="time range within days time: max over days",
    abstract="The maximum difference between the daily maximum and minimum temperatures.",
    compute=indices.daily_temperature_range,
    parameters={"op": "max"},
)

daily_temperature_range_variability = TempWithIndexing(
    title="Variability of daily temperature range",
    identifier="dtrvar",
    units="K",
    standard_name="air_temperature",
    long_name="Mean diurnal temperature range variability",
    description="{freq} mean diurnal temperature range variability, defined as the average day-to-day variation "
    "in daily temperature range for the given time period.",
    abstract="The average day-to-day variation in daily temperature range.",
    cell_methods="time range within days time: difference over days time: mean over days",
    compute=indices.daily_temperature_range_variability,
)

extreme_temperature_range = TempWithIndexing(
    title="Extreme temperature range",
    identifier="etr",
    units="K",
    standard_name="air_temperature",
    long_name="Intra-period extreme temperature range",
    description="{freq} range between the maximum of daily maximum temperature and the minimum of daily"
    "minimum temperature.",
    abstract="The maximum of the maximum temperature minus the minimum of the minimum temperature.",
    compute=indices.extreme_temperature_range,
)

cold_spell_duration_index = Temp(
    title="Cold Spell Duration Index (CSDI)",
    identifier="cold_spell_duration_index",
    var_name="csdi_{window}",
    units="days",
    standard_name="cold_spell_duration_index",
    long_name="Total number of days constituting events of at least {window} consecutive days "
    "where the daily minimum temperature is below the {tasmin_per_thresh}th percentile",
    description="{freq} number of days with at least {window} consecutive days where the daily minimum temperature "
    "is below the {tasmin_per_thresh}th percentile. A {tasmin_per_window} day(s) window, centred on each calendar day "
    "in the {tasmin_per_period} period, is used to compute the {tasmin_per_thresh}th percentile(s).",
    abstract="Number of days part of a percentile-defined cold spell. A cold spell occurs when the daily minimum "
    "temperature is below a given percentile for a given number of consecutive days.",
    cell_methods="",
    compute=indices.cold_spell_duration_index,
)

cold_spell_days = Temp(
    title="Cold spell days",
    identifier="cold_spell_days",
    units="days",
    standard_name="cold_spell_days",
    long_name="Total number of days constituting events of at least {window} consecutive days "
    "where the mean daily temperature is below {thresh}",
    description="{freq} number of days that are part of a cold spell. A cold spell is defined as {window} or more "
    "consecutive days with mean daily temperature below {thresh}.",
    abstract="The number of days that are part of a cold spell. A cold spell is defined as a minimum number of "
    "consecutive days with mean daily temperature below a given threshold.",
    cell_methods="",
    compute=indices.cold_spell_days,
)

cold_spell_frequency = Temp(
    title="Cold spell frequency",
    identifier="cold_spell_frequency",
    units="",
    standard_name="cold_spell_frequency",
    long_name="Total number of series of at least {window} consecutive days "
    "where the mean daily temperature is below {thresh}",
    description="{freq} number of cold spell events. A cold spell is defined as a minimum number of "
    "consecutive days with mean daily temperature below {thresh}.",
    abstract="The number of cold spell events. A cold spell is defined as a minimum number of consecutive days with "
    "mean daily temperature below a given threshold.",
    cell_methods="",
    compute=indices.cold_spell_frequency,
)

cold_spell_max_length = Temp(
    title="Cold spell maximum length",
    identifier="cold_spell_max_length",
    units="days",
    standard_name="spell_length_of_days_with_air_temperature_below_threshold",
    long_name="Longest series of at least {window} consecutive days "
    "with daily temperature below {thresh}",
    description="{freq} maximum length of cold spell events occurring within a given period. "
    "A cold spell event occurs when the daily temperature is below {thresh} over at least {window} days.",
    abstract="Maximum length of cold spells events within a given period. A cold spell occurs when the daily"
    "temperature is below a given threshold for a minimum number of days.",
    cell_methods="",
    compute=indices.cold_spell_max_length,
)


cool_night_index = Temp(
    title="Cool night index",
    identifier="cool_night_index",
    units="degC",
    long_name="Mean minimum temperature in late summer",
    description="Mean minimum temperature for September (Northern hemisphere) or March (Southern hemisphere).",
    abstract="A night coolness variable which takes into account the mean minimum night temperatures during the "
    "month when ripening usually occurs beyond the ripening period.",
    cell_methods="time: mean over days",
    src_freq=["D", "M"],
    compute=indices.cool_night_index,
)

daily_freezethaw_cycles = TempWithIndexing(
    title="Daily freeze-thaw cycles",
    identifier="dlyfrzthw",
    units="days",
    long_name="Number of days where maximum daily temperatures are above {thresh_tasmax} "
    "and minimum daily temperatures are at or below {thresh_tasmin}",
    description="{freq} number of days with a diurnal freeze-thaw cycle, where maximum daily temperatures are above "
    "{thresh_tasmax} and minimum daily temperatures are at or below {thresh_tasmin}.",
    abstract="The number of days with a freeze-thaw cycle. A freeze-thaw cycle is defined as a day where maximum daily "
    "temperature is above a given threshold and minimum daily temperature is at or below a given threshold, "
    "usually 0°C for both.",
    cell_methods="",
    compute=indices.multiday_temperature_swing,
    parameters={
        "op": "sum",
        "window": 1,
        "thresh_tasmax": {"default": "0 degC"},
        "thresh_tasmin": {"default": "0 degC"},
        "op_tasmax": {"default": ">"},
        "op_tasmin": {"default": "<="},
    },
)


freezethaw_spell_frequency = Temp(
    title="Freeze-thaw spell frequency",
    identifier="freezethaw_spell_frequency",
    units="days",
    long_name="Frequency of events where maximum daily temperatures are above {thresh_tasmax} "
    "and minimum daily temperatures are at or below {thresh_tasmin} for at least {window} consecutive day(s).",
    description="{freq} number of freeze-thaw spells, where maximum daily temperatures are above {thresh_tasmax} "
    "and minimum daily temperatures are at or below {thresh_tasmin} for at least {window} consecutive day(s).",
    abstract="Frequency of daily freeze-thaw spells. A freeze-thaw spell is defined as a number of consecutive days "
    "where maximum daily temperatures are above a given threshold and minimum daily temperatures are at or below a "
    "given threshold, usually 0°C for both.",
    cell_methods="",
    compute=indices.multiday_temperature_swing,
    parameters={
        "op": "count",
        "thresh_tasmax": {"default": "0 degC"},
        "thresh_tasmin": {"default": "0 degC"},
        "op_tasmax": {"default": ">"},
        "op_tasmin": {"default": "<="},
    },
)


freezethaw_spell_mean_length = Temp(
    title="Freeze-thaw spell mean length",
    identifier="freezethaw_spell_mean_length",
    units="days",
    long_name="Average length of events where maximum daily temperatures are above {thresh_tasmax} "
    "and minimum daily temperatures are at or below {thresh_tasmin} for at least {window} consecutive day(s).",
    description="{freq} average length of freeze-thaw spells, where maximum daily temperatures are above "
    "{thresh_tasmax} and minimum daily temperatures are at or below {thresh_tasmin} for at least {window} consecutive "
    "day(s).",
    abstract="Average length of daily freeze-thaw spells. A freeze-thaw spell is defined as a number of consecutive "
    "days where maximum daily temperatures are above a given threshold and minimum daily temperatures are at or below "
    "a given threshold, usually 0°C for both.",
    cell_methods="",
    compute=indices.multiday_temperature_swing,
    parameters={
        "op": "mean",
        "thresh_tasmax": {"default": "0 degC"},
        "thresh_tasmin": {"default": "0 degC"},
        "op_tasmax": ">",
        "op_tasmin": "<=",
    },
)


freezethaw_spell_max_length = Temp(
    title="Maximal length of freeze-thaw spells",
    identifier="freezethaw_spell_max_length",
    units="days",
    long_name="Maximal length of events where maximum daily temperatures are above {thresh_tasmax} "
    "and minimum daily temperatures are at or below {thresh_tasmin} for at least {window} consecutive day(s).",
    description="{freq} maximal length of freeze-thaw spells, where maximum daily temperatures are above "
    "{thresh_tasmax} and minimum daily temperatures are at or below {thresh_tasmin} for at least {window} consecutive "
    "day(s).",
    abstract="Maximal length of daily freeze-thaw spells. A freeze-thaw spell is defined as a number of consecutive "
    "days where maximum daily temperatures are above a given threshold and minimum daily temperatures are at or below "
    "a threshold, usually 0°C for both.",
    cell_methods="",
    compute=indices.multiday_temperature_swing,
    parameters={
        "op": "max",
        "thresh_tasmax": {"default": "0 degC"},
        "thresh_tasmin": {"default": "0 degC"},
        "op_tasmax": {"default": ">"},
        "op_tasmin": {"default": "<="},
    },
)


cooling_degree_days = TempWithIndexing(
    title="Cooling degree days",
    identifier="cooling_degree_days",
    units="K days",
    standard_name="integral_of_air_temperature_excess_wrt_time",
    long_name="Cumulative sum of temperature degrees for mean daily temperature above {thresh}",
    description="{freq} cumulative cooling degree days (mean temperature above {thresh}).",
    abstract="The cumulative degree days for days when the mean daily temperature is above a given threshold and "
    "buildings must be air conditioned.",
    cell_methods="time: sum over days",
    compute=indices.cooling_degree_days,
    parameters={"thresh": {"default": "18.0 degC"}},
)

heating_degree_days = TempWithIndexing(
    title="Heating degree days",
    identifier="heating_degree_days",
    units="K days",
    standard_name="integral_of_air_temperature_deficit_wrt_time",
    long_name="Cumulative sum of temperature degrees for mean daily temperature below {thresh}",
    description="{freq} cumulative heating degree days (mean temperature below {thresh}).",
    abstract="The cumulative degree days for days when the mean daily temperature is below a given threshold and "
    "buildings must be heated.",
    cell_methods="time: sum over days",
    compute=indices.heating_degree_days,
    parameters={"thresh": {"default": "17.0 degC"}},
)

growing_degree_days = TempWithIndexing(
    title="Growing degree days",
    identifier="growing_degree_days",
    units="K days",
    standard_name="integral_of_air_temperature_excess_wrt_time",
    long_name="Cumulative sum of temperature degrees for mean daily temperature above {thresh}",
    description="{freq} growing degree days (mean temperature above {thresh}).",
    abstract="The cumulative degree days for days when the average temperature is above a given threshold.",
    cell_methods="time: sum over days",
    compute=indices.growing_degree_days,
    parameters={"thresh": {"default": "4.0 degC"}},
)

freezing_degree_days = TempWithIndexing(
    title="Freezing degree days",
    identifier="freezing_degree_days",
    units="K days",
    standard_name="integral_of_air_temperature_deficit_wrt_time",
    long_name="Cumulative sum of temperature degrees for mean daily temperature below {thresh}",
    description="{freq} freezing degree days (mean temperature below {thresh}).",
    abstract="The cumulative degree days for days when the average temperature is below a given threshold, "
    "typically 0°C.",
    cell_methods="time: sum over days",
    compute=indices.heating_degree_days,
    parameters={"thresh": {"default": "0 degC"}},
)

thawing_degree_days = TempWithIndexing(
    title="Thawing degree days",
    identifier="thawing_degree_days",
    units="K days",
    standard_name="integral_of_air_temperature_excess_wrt_time",
    long_name="Cumulative sum of temperature degrees for mean daily temperature above {thresh}",
    description="{freq} thawing degree days (mean temperature above {thresh}).",
    abstract="The cumulative degree days for days when the average temperature is above a given threshold, "
    "typically 0°C.",
    cell_methods="time: sum over days",
    compute=indices.growing_degree_days,
    parameters={"thresh": {"default": "0 degC"}},
)

freshet_start = Temp(
    title="Day of year of spring freshet start",
    identifier="freshet_start",
    units="",
    standard_name="day_of_year",
    long_name="First day where temperature threshold of {thresh} is exceeded for at least {window} days",
    description="Day of year of the spring freshet start, defined as the first day a temperature threshold of {thresh} "
    "is exceeded for at least {window} days.",
    abstract="Day of year of the spring freshet start, defined as the first day when the temperature exceeds a certain "
    "threshold for a given number of consecutive days.",
    compute=indices.first_day_temperature_above,
    parameters={"thresh": {"default": "0 degC"}, "window": {"default": 5}},
)

frost_days = TempWithIndexing(
    title="Frost days",
    identifier="frost_days",
    units="days",
    standard_name="days_with_air_temperature_below_threshold",
    long_name="Number of days where the daily minimum temperature is below {thresh}",
    description="{freq} number of days where the daily minimum temperature is below {thresh}.",
    abstract="Number of days where the daily minimum temperature is below a given threshold.",
    cell_methods="time: sum over days",
    compute=indices.frost_days,
)

frost_season_length = Temp(
    title="Frost season length",
    identifier="frost_season_length",
    units="days",
    standard_name="days_with_air_temperature_below_threshold",
    long_name="Number of days between the first occurrence of at least {window} consecutive days with "
    "minimum daily temperature below {thresh} and the first occurrence of at least {window} consecutive days with "
    "minimum daily temperature at or above {thresh} after {mid_date}",
    description="{freq} number of days between the first occurrence of at least {window} consecutive days with "
    "minimum daily temperature below {thresh} and the first occurrence of at least {window} consecutive days with "
    "minimum daily temperature at or above {thresh} after {mid_date}.",
    abstract="Duration of the freezing season, defined as the period when the daily minimum temperature is below 0°C "
    "without a thawing window of days, with the thaw occurring after a median calendar date.",
    cell_methods="time: sum over days",
    compute=indices.frost_season_length,
    parameters={"thresh": {"default": "0 degC"}},
)

last_spring_frost = Temp(
    title="Last spring frost",
    identifier="last_spring_frost",
    units="",
    standard_name="day_of_year",
    long_name="Last day of minimum daily temperature below a threshold of {thresh} "
    "for at least {window} days before a given date ({before_date})",
    description="Day of year of last spring frost, defined as the last day a minimum temperature "
    "remains below a threshold of {thresh} for at least {window} days before a given date ({before_date}).",
    abstract="The last day when minimum temperature is below a given threshold for a certain number of days, "
    "limited by a final calendar date.",
    cell_methods="",
    compute=indices.last_spring_frost,
    parameters={"before_date": {"default": "07-01"}},
)

first_day_tn_below = Temp(
    identifier="first_day_tn_below",
    units="",
    standard_name="day_of_year",
    long_name="First day of year with a period of at least {window} days of minimum temperature below {thresh}",
    description="First day of year with minimum temperature below {thresh} for at least {window} days.",
    compute=indices.first_day_temperature_below,
    input=dict(tas="tasmin"),
    parameters=dict(
        thresh={"default": "0 degC"},
        after_date={"default": "07-01"},
        op={"default": "<"},
    ),
)

first_day_tg_below = Temp(
    identifier="first_day_tg_below",
    units="",
    standard_name="day_of_year",
    long_name="First day of year with a period of at least {window} days of mean temperature below {thresh}",
    description="First day of year with mean temperature below {thresh} for at least {window} days.",
    compute=indices.first_day_temperature_below,
    parameters=dict(
        thresh={"default": "0 degC"},
        after_date={"default": "07-01"},
        op={"default": "<"},
    ),
)

first_day_tx_below = Temp(
    identifier="first_day_tx_below",
    units="",
    standard_name="day_of_year",
    long_name="First day of year with a period of at least {window} days of maximum temperature below {thresh}",
    description="First day of year with maximum temperature below {thresh} for at least {window} days.",
    compute=indices.first_day_temperature_below,
    input=dict(tas="tasmax"),
    parameters=dict(
        thresh={"default": "0 degC"},
        after_date={"default": "07-01"},
        op={"default": "<"},
    ),
)

first_day_tn_above = Temp(
    identifier="first_day_tn_above",
    units="",
    standard_name="day_of_year",
    long_name="First day of year with a period of at least {window} days of minimum temperature above {thresh}",
    description="First day of year with minimum temperature above {thresh} for at least {window} days.",
    compute=indices.first_day_temperature_above,
    input=dict(tas="tasmin"),
    parameters=dict(
        thresh={"default": "0 degC"},
        after_date={"default": "01-01"},
        op={"default": ">"},
    ),
)


first_day_tg_above = Temp(
    identifier="first_day_tg_above",
    units="",
    standard_name="day_of_year",
    long_name="First day of year with a period of at least {window} days of mean temperature above {thresh}",
    description="First day of year with mean temperature above {thresh} for at least {window} days.",
    compute=indices.first_day_temperature_above,
    parameters=dict(
        thresh={"default": "0 degC"},
        after_date={"default": "01-01"},
        op={"default": ">"},
    ),
)

first_day_tx_above = Temp(
    identifier="first_day_tx_above",
    units="",
    standard_name="day_of_year",
    long_name="First day of year with a period of at least {window} days of maximum temperature above {thresh}",
    description="First day of year with maximum temperature above {thresh} for at least {window} days.",
    compute=indices.first_day_temperature_above,
    input=dict(tas="tasmax"),
    parameters=dict(
        thresh={"default": "0 degC"},
        after_date={"default": "01-01"},
        op={"default": ">"},
    ),
)

ice_days = TempWithIndexing(
    title="Ice days",
    identifier="ice_days",
    standard_name="days_with_air_temperature_below_threshold",
    units="days",
    long_name="Number of days with maximum daily temperature below {thresh}",
    description="{freq} number of days where the maximum daily temperature is below {thresh}.",
    abstract="Number of days where the daily maximum temperature is below 0°C",
    cell_methods="time: sum over days",
    compute=indices.ice_days,
)

consecutive_frost_days = Temp(
    title="Consecutive frost days",
    identifier="consecutive_frost_days",
    units="days",
    standard_name="spell_length_of_days_with_air_temperature_below_threshold",
    long_name="Maximum number of consecutive days where minimum daily temperature is below {thresh}",
    description="{freq} maximum number of consecutive days where minimum daily temperature is below {thresh}.",
    abstract="Maximum number of consecutive days where the daily minimum temperature is below 0°C",
    cell_methods="time: maximum over days",
    compute=indices.maximum_consecutive_frost_days,
    parameters={"thresh": {"default": "0 degC"}},
)

frost_free_season_length = Temp(
    title="Frost free season length",
    identifier="frost_free_season_length",
    units="days",
    standard_name="days_with_air_temperature_above_threshold",
    long_name="Number of days between the first occurrence of at least {window} consecutive days "
    "with minimum daily temperature at or above {thresh} and the first occurrence of at least "
    "{window} consecutive days with minimum daily temperature below {thresh} after {mid_date}",
    description="{freq} number of days between the first occurrence of at least {window} consecutive days "
    "with minimum daily temperature at or above {thresh} and the first occurrence of at least "
    "{window} consecutive days with minimum daily temperature below {thresh} after {mid_date}.",
    abstract="Duration of the frost free season, defined as the period when the minimum daily temperature is above 0°C "
    "without a freezing window of `N` days, with freezing occurring after a median calendar date.",
    cell_methods="time: sum over days",
    compute=indices.frost_free_season_length,
    parameters={"thresh": {"default": "0 degC"}},
)

frost_free_season_start = Temp(
    title="Frost free season start",
    identifier="frost_free_season_start",
    units="",
    standard_name="day_of_year",
    long_name="First day following a period of {window} days with minimum daily temperature at or above {thresh}",
    description="Day of the year of the beginning of the frost-free season, defined as the {window}th consecutive day "
    "when minimum daily temperature exceeds {thresh}.",
    abstract="First day when minimum daily temperature exceeds a given threshold for a given number of consecutive days",
    compute=indices.frost_free_season_start,
    parameters={"thresh": {"default": "0 degC"}},
)

frost_free_season_end = Temp(
    title="Frost free season end",
    identifier="frost_free_season_end",
    units="",
    standard_name="day_of_year",
    long_name="First day, after {mid_date}, following a period of {window} days "
    "with minimum daily temperature below {thresh}",
    description="Day of the year of the end of the frost-free season, defined as the interval between the first set of "
    "{window} days when the minimum daily temperature is at or above {thresh} "
    "and the first set (after {mid_date}) of {window} days when it is below {thresh}.",
    abstract="First day when the temperature is below a given threshold for a given number of consecutive days after "
    "a median calendar date.",
    cell_methods="",
    compute=indices.frost_free_season_end,
    parameters={"thresh": {"default": "0 degC"}},
)

maximum_consecutive_frost_free_days = Temp(
    title="Maximum consecutive frost free days",
    # FIXME: shouldn't this be `maximum_`? Breaking changes needed.
    identifier="consecutive_frost_free_days",
    units="days",
    standard_name="spell_length_of_days_with_air_temperature_above_threshold",
    long_name="Maximum number of consecutive days with minimum temperature at or above {thresh}",
    description="{freq} maximum number of consecutive days with minimum daily temperature at or above {thresh}.",
    abstract="Maximum number of consecutive frost-free days: where the daily minimum temperature is above "
    "or equal to 0°C",
    cell_methods="time: maximum over days",
    compute=indices.maximum_consecutive_frost_free_days,
    parameters={"thresh": {"default": "0 degC"}},
)

growing_season_start = Temp(
    title="Growing season start",
    identifier="growing_season_start",
    units="",
    standard_name="day_of_year",
    long_name="First day of the first series of {window} days with mean daily temperature above or equal to {thresh}",
    description="Day of the year marking the beginning of the growing season, defined as the first day of the first "
    "series of {window} days with mean daily temperature above or equal to {thresh}.",
    abstract="The first day when the temperature exceeds a certain threshold for a given number of consecutive days.",
    cell_methods="",
    compute=indices.growing_season_start,
    parameters={"thresh": {"default": "5.0 degC"}},
)

growing_season_length = Temp(
    title="Growing season length",
    identifier="growing_season_length",
    units="days",
    standard_name="growing_season_length",
    long_name="Number of days between the first occurrence of at least {window} consecutive days with mean "
    "daily temperature over {thresh} and the first occurrence of at least {window} consecutive days with "
    "mean daily temperature below {thresh}, occurring after {mid_date}",
    description="{freq} number of days between the first occurrence of at least {window} consecutive days "
    "with mean daily temperature over {thresh} and the first occurrence of at least {window} consecutive days with "
    "mean daily temperature below {thresh}, occurring after {mid_date}.",
    abstract="Number of days between the first occurrence of a series of days with a daily average temperature above a "
    "threshold and the first occurrence of a series of days with a daily average temperature below that same "
    "threshold, occurring after a given calendar date.",
    cell_methods="",
    compute=indices.growing_season_length,
    parameters={"thresh": {"default": "5.0 degC"}, "mid_date": {"default": "07-01"}},
)

growing_season_end = Temp(
    title="Growing season end",
    identifier="growing_season_end",
    units="",
    standard_name="day_of_year",
    long_name="First day of the first series of {window} days with mean daily temperature below {thresh}, "
    "occurring after {mid_date}",
    description="Day of year of end of growing season, defined as the first day of consistent inferior threshold "
    "temperature of {thresh} after a run of {window} days superior to threshold temperature, occurring after "
    "{mid_date}.",
    abstract="The first day when the temperature is below a certain threshold for a certain number of consecutive days "
    "after a given calendar date.",
    cell_methods="",
    compute=indices.growing_season_end,
    parameters={"thresh": {"default": "5.0 degC"}, "mid_date": {"default": "07-01"}},
)

tropical_nights = TempWithIndexing(
    title="Tropical nights",
    identifier="tropical_nights",
    units="days",
    standard_name="number_of_days_with_air_temperature_above_threshold",
    long_name="Number of days with minimum daily temperature above {thresh}",
    description="{freq} number of Tropical Nights, defined as days with minimum daily temperature above {thresh}.",
    abstract="Number of days where minimum temperature is above a given threshold.",
    cell_methods="time: sum over days",
    compute=indices.tn_days_above,
    parameters={"thresh": {"default": "20.0 degC"}},
)

tg90p = TempWithIndexing(
    title="Days with mean temperature above the 90th percentile",
    identifier="tg90p",
    units="days",
    standard_name="days_with_air_temperature_above_threshold",
    long_name="Number of days with mean temperature above the 90th percentile",
    description="{freq} number of days with mean temperature above the 90th percentile. "
    "A {tas_per_window} day(s) window, centered on each calendar day in the {tas_per_period} period, "
    "is used to compute the 90th percentile.",
    abstract="Number of days with mean temperature above the 90th percentile.",
    cell_methods="time: sum over days",
    compute=indices.tg90p,
)

tg10p = TempWithIndexing(
    title="Days with mean temperature below the 10th percentile",
    identifier="tg10p",
    units="days",
    standard_name="days_with_air_temperature_below_threshold",
    long_name="Number of days with mean temperature below the 10th percentile",
    description="{freq} number of days with mean temperature below the 10th percentile. "
    "A {tas_per_window} day(s) window, centered on each calendar day in the {tas_per_period} period, "
    "is used to compute the 10th percentile.",
    abstract="Number of days with mean temperature below the 10th percentile.",
    cell_methods="time: sum over days",
    compute=indices.tg10p,
)

tx90p = TempWithIndexing(
    title="Days with maximum temperature above the 90th percentile",
    identifier="tx90p",
    units="days",
    standard_name="days_with_air_temperature_above_threshold",
    long_name="Number of days with maximum temperature above the 90th percentile",
    description="{freq} number of days with maximum temperature above the 90th percentile. "
    "A {tasmax_per_window} day(s) window, centered on each calendar day in the {tasmax_per_period} period, "
    "is used to compute the 90th percentile.",
    abstract="Number of days with maximum temperature above the 90th percentile.",
    cell_methods="time: sum over days",
    compute=indices.tx90p,
)

tx10p = TempWithIndexing(
    title="Days with maximum temperature below the 10th percentile",
    identifier="tx10p",
    units="days",
    standard_name="days_with_air_temperature_below_threshold",
    long_name="Number of days with maximum temperature below the 10th percentile",
    description="{freq} number of days with maximum temperature below the 10th percentile. "
    "A {tasmax_per_window} day(s) window, centered on each calendar day in the {tasmax_per_period} period, "
    "is used to compute the 10th percentile.",
    abstract="Number of days with maximum temperature below the 10th percentile.",
    cell_methods="time: sum over days",
    compute=indices.tx10p,
)

tn90p = TempWithIndexing(
    title="Days with minimum temperature above the 90th percentile",
    identifier="tn90p",
    units="days",
    standard_name="days_with_air_temperature_above_threshold",
    long_name="Number of days with minimum temperature above the 90th percentile",
    description="{freq} number of days with minimum temperature above the 90th percentile. "
    "A {tasmin_per_window} day(s) window, centered on each calendar day in the {tasmin_per_period} period, "
    "is used to compute the 90th percentile.",
    abstract="Number of days with minimum temperature above the 90th percentile.",
    cell_methods="time: sum over days",
    compute=indices.tn90p,
)

tn10p = TempWithIndexing(
    title="Days with minimum temperature below the 10th percentile",
    identifier="tn10p",
    units="days",
    standard_name="days_with_air_temperature_below_threshold",
    long_name="Number of days with minimum temperature below the 10th percentile",
    description="{freq} number of days with minimum temperature below the 10th percentile. "
    "A {tasmin_per_window} day(s) window, centered on each calendar day in the {tasmin_per_period} period, "
    "is used to compute the 10th percentile.",
    abstract="Number of days with minimum temperature below the 10th percentile.",
    cell_methods="time: sum over days",
    compute=indices.tn10p,
)


degree_days_exceedance_date = Temp(
    title="Degree day exceedance date",
    identifier="degree_days_exceedance_date",
    units="",
    standard_name="day_of_year",
    long_name="Day of year when the integral of mean daily temperature {op} {thresh} exceeds {sum_thresh}",
    description=lambda **kws: "Day of year when the integral of degree days (mean daily temperature {op} {thresh}) "
    "exceeds {sum_thresh}"
    + (
        ", with the cumulative sum starting from {after_date}."
        if kws["after_date"] is not None
        else "."
    ),
    abstract="The day of the year when the sum of degree days exceeds a threshold, occurring after a given date. "
    "Degree days are calculated above or below a given temperature threshold.",
    cell_methods="",
    compute=indices.degree_days_exceedance_date,
)


warm_spell_duration_index = Temp(
    title="Warm spell duration index",
    identifier="warm_spell_duration_index",
    units="days",
    standard_name="number_of_days_with_air_temperature_above_threshold",
    long_name="Number of days with at least {window} consecutive days where the maximum daily temperature is above "
    "the {tasmax_per_thresh}th percentile(s)",
    description="{freq} number of days with at least {window} consecutive days where the maximum daily temperature is "
    "above the {tasmax_per_thresh}th percentile(s). A {tasmax_per_window} day(s) window, centred on each calendar day "
    "in the {tasmax_per_period} period, is used to compute the {tasmax_per_thresh}th percentile(s).",
    abstract="Number of days part of a percentile-defined warm spell. A warm spell occurs when the maximum daily "
    "temperature is above a given percentile for a given number of consecutive days.",
    cell_methods="time: sum over days",
    compute=indices.warm_spell_duration_index,
)


maximum_consecutive_warm_days = Temp(
    title="Maximum consecutive warm days",
    identifier="maximum_consecutive_warm_days",
    units="days",
    standard_name="spell_length_of_days_with_air_temperature_above_threshold",
    long_name="Maximum number of consecutive days with maximum daily temperature above {thresh}",
    description="{freq} longest spell of consecutive days with maximum daily temperature above {thresh}.",
    abstract="Maximum number of consecutive days where the maximum daily temperature exceeds a certain threshold.",
    cell_methods="time: maximum over days",
    compute=indices.maximum_consecutive_tx_days,
)


class FireSeasonBase(Indicator):
    """Special Indicator class for FireSeason that accepts any tas[min/max] and optional snd and is not resampling."""

    def cfcheck(self, tas, snd=None):
        cfchecks.check_valid(tas, "standard_name", "air_temperature")
        cfchecks.cfcheck_from_name("snd", snd)


fire_season = FireSeasonBase(
    identifier="fire_season",
    description="Fire season mask, computed with method {method}.",
    units="",
    compute=indices.fire_season,
)


huglin_index = Temp(
    title="Huglin heliothermal index",
    identifier="huglin_index",
    units="",
    long_name="Integral of mean daily temperature above {thresh} multiplied by day-length coefficient with {method} "
    "method for days between {start_date} and {end_date}",
    description="Heat-summation index for agroclimatic suitability estimation, developed specifically for viticulture, "
    "computed with {method} formula (Summation of ((Tn + Tx)/2 - {thresh}) * k), where coefficient `k` is a "
    "latitude-based day-length for days between {start_date} and {end_date}.",
    abstract="Heat-summation index for agroclimatic suitability estimation, developed specifically for viticulture. "
    "Considers daily minimum and maximum temperature with a given base threshold, typically between 1 April and 30"
    "September, and integrates a day-length coefficient calculation for higher latitudes. "
    "Metric originally published in Huglin (1978). Day-length coefficient based on Hall & Jones (2010).",
    cell_methods="",
    var_name="hi",
    compute=indices.huglin_index,
    parameters={
        "lat": {"kind": InputKind.VARIABLE},
        "method": {"default": "jones"},
        "start_date": {"default": "04-01"},
        "end_date": {"default": "10-01"},
    },
)


biologically_effective_degree_days = Temp(
    title="Biologically effective degree days",
    identifier="biologically_effective_degree_days",
    units="K days",
    long_name="Integral of mean daily temperature above {thresh_tasmin}, with maximum value of "
    "{max_daily_degree_days}, multiplied by day-length coefficient and temperature range modifier based on {method} "
    "method for days between {start_date} and {end_date}",
    description="Heat-summation index for agroclimatic suitability estimation, developed specifically for viticulture. "
    "Computed with {method} formula (Summation of min((max((Tn + Tx)/2 - {thresh_tasmin}, 0) * k) + TR_adj, Dmax), "
    "where coefficient `k` is a latitude-based day-length for days between {start_date} and {end_date}), "
    "coefficient `TR_adj` is a modifier accounting for large temperature swings, and `Dmax` is the maximum possible"
    "amount of degree days that can be gained within a day ({max_daily_degree_days}).",
    abstract="Considers daily minimum and maximum temperature with a given base threshold between 1 April and 31 "
    "October, with a maximum daily value for cumulative degree days (typically 9°C), and integrates modification "
    "coefficients for latitudes between 40°N and 50°N as well as for swings in daily temperature range. "
    "Metric originally published in Gladstones (1992).",
    cell_methods="",
    var_name="bedd",
    compute=indices.biologically_effective_degree_days,
    parameters={
        "lat": {"kind": InputKind.VARIABLE},
        "method": {"default": "gladstones"},
        "start_date": {"default": "04-01"},
        "end_date": {"default": "11-01"},
    },
)


effective_growing_degree_days = Temp(
    title="Effective growing degree days",
    identifier="effective_growing_degree_days",
    units="K days",
    long_name="Integral of mean daily temperature above {thresh} for days between start and end dates "
    "dynamically determined using {method} method",
    description="Heat-summation index for agroclimatic suitability estimation."
    "Computed with {method} formula (Summation of max((Tn + Tx)/2 - {thresh}, 0) between dynamically-determined "
    "growing season start and end dates. The `bootsma` method uses a 10-day average temperature above {thresh} to "
    "identify a start date, while the `qian` method uses a weighted mean average above {thresh} over 5 days to "
    "determine the start date. The end date of the growing season is the date of first fall frost (Tn < 0°C) occurring"
    "after {after_date}.",
    abstract="Considers daily minimum and maximum temperature with a given base threshold between "
    "dynamically-determined growing season start and end dates. The `bootsma` method uses a 10-day mean temperature "
    "above a given threshold to identify a start date, while the `qian` method uses a weighted mean temperature above "
    "a given threshold over 5 days to determine the start date. The end date of the growing season is the date of "
    "first fall frost (Tn < 0°C) occurring after a given date (typically, July 1). "
    "Metric originally published in Bootsma et al. (2005).",
    cell_methods="",
    var_name="egdd",
    compute=indices.effective_growing_degree_days,
    parameters={
        "method": {"default": "bootsma"},
        "thresh": {"default": "5 degC"},
        "after_date": {"default": "07-01"},
    },
)


latitude_temperature_index = Temp(
    title="Latitude temperature index",
    identifier="latitude_temperature_index",
    units="",
    long_name="Mean temperature of warmest month multiplied by the difference of {lat_factor} minus latitude",
    description="A climate indice based on mean temperature of the warmest month and a latitude-based coefficient to "
    "account for longer day-length favouring growing conditions. Developed specifically for viticulture. "
    "Mean temperature of warmest month multiplied by the difference of {lat_factor} minus latitude.",
    abstract="A climate indice based on mean temperature of the warmest month and a latitude-based coefficient to "
    "account for longer day-length favouring growing conditions. Developed specifically for viticulture. "
    "Mean temperature of warmest month multiplied by the difference of latitude factor coefficient minus latitude. "
    "Metric originally published in Jackson, D. I., & Cherry, N. J. (1988).",
    cell_methods="",
    allowed_periods=["A"],
    var_name="lti",
    compute=indices.latitude_temperature_index,
    parameters={"lat": {"kind": InputKind.VARIABLE}, "lat_factor": 60},
)<|MERGE_RESOLUTION|>--- conflicted
+++ resolved
@@ -11,11 +11,7 @@
     "cold_spell_days",
     "cold_spell_duration_index",
     "cold_spell_frequency",
-<<<<<<< HEAD
-    "cold_spell_max_length",
-=======
     "consecutive_frost_days",
->>>>>>> 39efa100
     "cool_night_index",
     "cooling_degree_days",
     "daily_freezethaw_cycles",

name: xclim Testing Suite

on:
  push:
    branches:
      - master
    paths-ignore:
      - CHANGES.rst
      - README.rst
      - pyproject.toml
      - setup.cfg
      - xclim/__init__.py
  pull_request:
    types:
      - opened
      - reopened
      - synchronize
  pull_request_review:
    types:
      - submitted

env:
  XCLIM_TESTDATA_BRANCH: v2023.9.12

concurrency:
  # For a given workflow, if we push to the same branch, cancel all previous builds on that branch except on master.
  group: ${{ github.workflow }}-${{ github.ref }}
  cancel-in-progress: ${{ github.ref != 'refs/heads/master' }}

jobs:
  lint:
    name: Black (Python${{ matrix.python-version }})
    runs-on: ubuntu-latest
    if: |
      ((github.event_name == 'pull_request') && (github.event.action != 'labeled')) ||
      (github.event.review.state == 'approved') ||
      (github.event_name == 'push')
    strategy:
      matrix:
        python-version:
          - "3.8"
    steps:
<<<<<<< HEAD
      - uses: actions/checkout@v3.6.0
=======
      - name: Cancel previous runs
        uses: styfle/cancel-workflow-action@0.11.0
        with:
          access_token: ${{ github.token }}
      - uses: actions/checkout@v4.1.0
>>>>>>> 0ce4d300
      - name: Set up Python${{ matrix.python-version }}
        uses: actions/setup-python@v4.7.0
        with:
          python-version: ${{ matrix.python-version }}
      - name: Install pylint and tox
        run: pip install pylint tox~=4.0
      - name: Run pylint
        run: pylint --rcfile=pylintrc --disable=import-error --exit-zero xclim
      - name: Run linting suite
        run: tox -e lint

  test-py39:
    name: test-${{ matrix.tox-env }} (Python${{ matrix.python-version }})
    needs: lint
    if: |
      (github.event_name == 'pull_request') && !contains(github.event.pull_request.labels.*.name, 'approved')
    runs-on: ubuntu-latest
    strategy:
      matrix:
        include:
          - tox-env: "py39"
            python-version: "3.9"
    steps:
      - uses: actions/checkout@v4.1.0
      - name: Set up Python${{ matrix.python-version }}
        uses: actions/setup-python@v4.7.0
        with:
          python-version: ${{ matrix.python-version }}
      - name: Install tox
        run: pip install tox~=4.0
      - name: Test with tox
        run: tox -e ${{ matrix.tox-env }}
        env:
          GITHUB_TOKEN: ${{ secrets.GITHUB_TOKEN }}

  test-pypi:
    needs: lint
    name: test-${{ matrix.tox-env }} (Python${{ matrix.python-version }})
    if: |
      contains(github.event.pull_request.labels.*.name, 'approved') ||
      (github.event.review.state == 'approved') ||
      (github.event_name == 'push')
    runs-on: ubuntu-latest
    strategy:
      matrix:
        include:
          - tox-env: py38-coverage-eofs
            python-version: "3.8"
            markers: -m 'not slow'
          - tox-env: py39-coverage-sbck-eofs
            python-version: "3.9"
            markers: -m 'not slow'
          - tox-env: py310-coverage  # No markers -- includes slow tests
            python-version: "3.10"
          - tox-env: py311-coverage-sbck
            python-version: "3.11"
            markers: -m 'not slow'
          - tox-env: notebooks_doctests
            python-version: "3.10"
          - tox-env: offline-prefetch
            python-version: "3.11"
            markers: -m 'not slow and not requires_internet'
    steps:
      - uses: actions/checkout@v4.1.0
      - name: Install Eigen3
        if: contains(matrix.tox-env, 'sbck')
        run: |
          sudo apt-get update
          sudo apt-get install libeigen3-dev
      - name: Set up Python${{ matrix.python-version }}
        uses: actions/setup-python@v4.7.0
        with:
          python-version: ${{ matrix.python-version }}
      - name: Install tox
        run: pip install tox~=4.0
      - name: Test with tox
        run: tox -e ${{ matrix.tox-env }} -- ${{ matrix.markers }}
        env:
          GITHUB_TOKEN: ${{ secrets.GITHUB_TOKEN }}
          COVERALLS_FLAG_NAME: run-{{ matrix.tox-env }}
          COVERALLS_PARALLEL: true
          COVERALLS_SERVICE_NAME: github

  test-conda:
    needs: lint
    name: test-conda-${{ matrix.tox-env }} (Python${{ matrix.python-version }})
    if: |
      contains(github.event.pull_request.labels.*.name, 'approved') ||
      (github.event.review.state == 'approved') ||
      (github.event_name == 'push')
    runs-on: ubuntu-latest
    strategy:
      matrix:
        include:
          - tox-env: py310
            python-version: "3.10"
    defaults:
      run:
        shell: bash -l {0}
    steps:
      - uses: actions/checkout@v4.1.0
      - name: Setup Conda (Micromamba) with Python${{ matrix.python-version }}
        uses: mamba-org/setup-micromamba@v1.4.4
        with:
          cache-downloads: true
          cache-environment: true
          environment-file: environment.yml
          create-args: >-
            conda
            python=${{ matrix.python-version }}
      - name: Conda and Mamba versions
        run: |
          conda --version
          echo "micromamba: $(micromamba --version)"
      - name: Install xclim
        run: |
          python -m pip install --no-user --editable .
      - name: Check versions
        run: |
          conda list
          xclim show_version_info
          pip check
      - name: Test with pytest
        run: |
          pytest --numprocesses=logical --durations=10 --cov=xclim --cov-report=term-missing
#      - name: Install tox
#        shell: bash -l {0}
#        run: |
#          mamba install -n xclim39 tox tox-conda
#      - name: Test
#        shell: bash -l {0}
#        run: |
#          conda activate xclim39
#          tox -e opt-slow
#        env:
#          CONDA_EXE: mamba
#          GITHUB_TOKEN: ${{ secrets.GITHUB_TOKEN }}
      - name: Report coverage
        run: |
          pip install --upgrade coveralls
          coveralls
        env:
          GITHUB_TOKEN: ${{ secrets.GITHUB_TOKEN }}
          COVERALLS_FLAG_NAME: run-{{ matrix.tox-env }}-opt-slow
          COVERALLS_PARALLEL: true
          COVERALLS_SERVICE_NAME: github

  finish:
    needs:
      - test-pypi
      - test-conda
    runs-on: ubuntu-latest
    container: python:3-slim
    steps:
      - name: Coveralls Finished
        run: |
          pip install --upgrade coveralls
          coveralls --finish
        env:
          GITHUB_TOKEN: ${{ secrets.GITHUB_TOKEN }}
          COVERALLS_SERVICE_NAME: github<|MERGE_RESOLUTION|>--- conflicted
+++ resolved
@@ -40,15 +40,7 @@
         python-version:
           - "3.8"
     steps:
-<<<<<<< HEAD
-      - uses: actions/checkout@v3.6.0
-=======
-      - name: Cancel previous runs
-        uses: styfle/cancel-workflow-action@0.11.0
-        with:
-          access_token: ${{ github.token }}
-      - uses: actions/checkout@v4.1.0
->>>>>>> 0ce4d300
+      - uses: actions/checkout@v4.1.0
       - name: Set up Python${{ matrix.python-version }}
         uses: actions/setup-python@v4.7.0
         with:

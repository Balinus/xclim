name: xclim Testing Suite

on:
  push:
    branches:
      - master
    paths-ignore:
      - CHANGES.rst
      - README.rst
      - pyproject.toml
      - xclim/__init__.py
  pull_request:
    types:
      - opened
      - reopened
      - synchronize
  pull_request_review:
    types:
      - submitted

env:
  XCLIM_TESTDATA_BRANCH: v2023.12.14

concurrency:
  # For a given workflow, if we push to the same branch, cancel all previous builds on that branch except on master.
  group: ${{ github.workflow }}-${{ github.ref }}
  cancel-in-progress: ${{ github.ref != 'refs/heads/master' }}

permissions:
  contents: read
  pull-requests: read

jobs:
  lint:
    name: Black (Python${{ matrix.python-version }})
    runs-on: ubuntu-latest
    if: |
      ((github.event_name == 'pull_request') && (github.event.action != 'labeled')) ||
      (github.event.review.state == 'approved') ||
      (github.event_name == 'push')
    strategy:
      matrix:
        python-version:
          - "3.9"
    steps:
      - name: Harden Runner
        uses: step-security/harden-runner@eb238b55efaa70779f274895e782ed17c84f2895 # v2.6.1
        with:
          disable-sudo: true
          egress-policy: block
          allowed-endpoints: >
            files.pythonhosted.org:443
            github.com:443
            pypi.org:443
      - uses: actions/checkout@b4ffde65f46336ab88eb53be808477a3936bae11 # v4.1.1
      - name: Set up Python${{ matrix.python-version }}
        uses: actions/setup-python@0a5c61591373683505ea898e09a3ea4f39ef2b9c # v5.0.0
        with:
          python-version: ${{ matrix.python-version }}
      - name: Install pylint and tox
        run: pip install pylint tox~=4.0
      - name: Run pylint
        run: |
          python -m pylint --rcfile=.pylintrc.toml --disable=import-error --exit-zero xclim
      - name: Run linting suite
        run: |
          python -m tox -e lint

  test-py39:
    name: test-${{ matrix.tox-env }} (Python${{ matrix.python-version }})
    needs: lint
    if: |
      (github.event_name == 'pull_request') && !contains(github.event.pull_request.labels.*.name, 'approved')
    runs-on: ubuntu-latest
    strategy:
      matrix:
        include:
          - tox-env: "py39"  # "py39-coverage"
            python-version: "3.9"
    steps:
      - name: Harden Runner
        uses: step-security/harden-runner@eb238b55efaa70779f274895e782ed17c84f2895 # v2.6.1
        with:
          disable-sudo: true
          egress-policy: block
          allowed-endpoints: >
            files.pythonhosted.org:443
            github.com:443
            pypi.org:443
            raw.githubusercontent.com:443
      - uses: actions/checkout@b4ffde65f46336ab88eb53be808477a3936bae11 # v4.1.1
      - name: Set up Python${{ matrix.python-version }}
        uses: actions/setup-python@0a5c61591373683505ea898e09a3ea4f39ef2b9c # v5.0.0
        with:
          python-version: ${{ matrix.python-version }}
      - name: Install tox
        run: |
          python -m pip install tox~=4.0
      - name: Test with tox
        run: |
          python -m tox -e ${{ matrix.tox-env }}
        env:
          GITHUB_TOKEN: ${{ secrets.GITHUB_TOKEN }}
#          COVERALLS_FLAG_NAME: run-{{ matrix.tox-env }}
#          COVERALLS_SERVICE_NAME: github

  test-pypi:
    needs: lint
    name: test-${{ matrix.tox-env }} (Python${{ matrix.python-version }})
    if: |
      contains(github.event.pull_request.labels.*.name, 'approved') ||
      (github.event.review.state == 'approved') ||
      (github.event_name == 'push')
    runs-on: ubuntu-latest
    strategy:
      matrix:
        include:
          - tox-env: py39-coverage-sbck-eofs
            python-version: "3.9"
            markers: -m 'not slow'
          - tox-env: py310-coverage  # No markers -- includes slow tests
            python-version: "3.10"
          - tox-env: py311-coverage-sbck
            python-version: "3.11"
            markers: -m 'not slow'
          - tox-env: py312-coverage-numba
            python-version: "3.12"
            markers: -m 'not slow'
          - tox-env: notebooks_doctests
            python-version: "3.10"
          - tox-env: offline-prefetch
            python-version: "3.11"
            markers: -m 'not slow and not requires_internet'
    steps:
      - name: Harden Runner
        uses: step-security/harden-runner@eb238b55efaa70779f274895e782ed17c84f2895 # v2.6.1
        with:
          egress-policy: block
          allowed-endpoints: >
            api.github.com:443
            azure.archive.ubuntu.com:80
            coveralls.io:443
            esm.ubuntu.com:443
            files.pythonhosted.org:443
            github.com:443
            motd.ubuntu.com:443
            packages.microsoft.com:443
            ppa.launchpadcontent.net:443
            pypi.org:443
            raw.githubusercontent.com:443
      - uses: actions/checkout@b4ffde65f46336ab88eb53be808477a3936bae11 # v4.1.1
      - name: Install Eigen3
        if: contains(matrix.tox-env, 'sbck')
        run: |
          sudo apt-get update
          sudo apt-get install libeigen3-dev
      - name: Set up Python${{ matrix.python-version }}
        uses: actions/setup-python@0a5c61591373683505ea898e09a3ea4f39ef2b9c # v5.0.0
        with:
          python-version: ${{ matrix.python-version }}
      - name: Install tox
        run: |
          python -m pip install tox~=4.0
      - name: Test with tox
        run: |
          python -m tox -e ${{ matrix.tox-env }} -- ${{ matrix.markers }}
        env:
          GITHUB_TOKEN: ${{ secrets.GITHUB_TOKEN }}
          COVERALLS_FLAG_NAME: run-{{ matrix.tox-env }}
          COVERALLS_PARALLEL: true
          COVERALLS_SERVICE_NAME: github

  test-conda:
    needs: lint
    name: test-conda-Python${{ matrix.python-version }}
    if: |
      contains(github.event.pull_request.labels.*.name, 'approved') ||
      (github.event.review.state == 'approved') ||
      (github.event_name == 'push')
    runs-on: ubuntu-latest
    strategy:
      matrix:
        include:
<<<<<<< HEAD
          - tox-env: py311
            python-version: "3.11"
=======
          - python-version: "3.9"
          - python-version: "3.12"
>>>>>>> ccf574c5
    defaults:
      run:
        shell: bash -l {0}
    steps:
      - name: Harden Runner
        uses: step-security/harden-runner@eb238b55efaa70779f274895e782ed17c84f2895 # v2.6.1
        with:
          disable-sudo: true
          egress-policy: block
          allowed-endpoints: >
            api.github.com:443
            conda.anaconda.org:443
            coveralls.io:443
            dap.service.does.not.exist:443
            files.pythonhosted.org:443
            github.com:443
            objects.githubusercontent.com:443
            pypi.org:443
            raw.githubusercontent.com:443
            repo.anaconda.com:443
      - uses: actions/checkout@b4ffde65f46336ab88eb53be808477a3936bae11 # v4.1.1
      - name: Setup Conda (Micromamba) with Python${{ matrix.python-version }}
        uses: mamba-org/setup-micromamba@e820223f89c8720d6c740ca154a7adf32fcd278a # v1.7.3
        with:
          cache-downloads: true
          cache-environment: true
          environment-file: environment.yml
          create-args: >-
            conda
            python=${{ matrix.python-version }}
      - name: Conda and Mamba versions
        run: |
          conda --version
          echo "micromamba: $(micromamba --version)"
      - name: Install xclim
        run: |
          python -m pip install --no-user --editable .
      - name: Check versions
        run: |
          conda list
          xclim show_version_info
          python -m pip check || true
      - name: Test with pytest
        run: |
          python -m pytest --numprocesses=logical --durations=10 --cov=xclim --cov-report=term-missing
#      - name: Install tox
#        shell: bash -l {0}
#        run: |
#          mamba install -n xclim39 tox tox-conda
#      - name: Test
#        shell: bash -l {0}
#        run: |
#          conda activate xclim39
#          tox -e opt-slow
#        env:
#          CONDA_EXE: mamba
#          GITHUB_TOKEN: ${{ secrets.GITHUB_TOKEN }}
      - name: Report coverage
        run: |
          pip install --upgrade coveralls
          coveralls
        env:
          GITHUB_TOKEN: ${{ secrets.GITHUB_TOKEN }}
          COVERALLS_FLAG_NAME: run-{{ matrix.tox-env }}-opt-slow
          COVERALLS_PARALLEL: true
          COVERALLS_SERVICE_NAME: github

  finish:
    needs:
      - test-pypi
      - test-conda
    runs-on: ubuntu-latest
    container: python:3-slim
    steps:
      - name: Harden Runner
        uses: step-security/harden-runner@eb238b55efaa70779f274895e782ed17c84f2895 # v2.6.1
        with:
          egress-policy: audit
      - name: Coveralls Finished
        run: |
          python -m pip install --upgrade coveralls
          python -m coveralls --finish
        env:
          GITHUB_TOKEN: ${{ secrets.GITHUB_TOKEN }}
          COVERALLS_SERVICE_NAME: github<|MERGE_RESOLUTION|>--- conflicted
+++ resolved
@@ -181,13 +181,8 @@
     strategy:
       matrix:
         include:
-<<<<<<< HEAD
-          - tox-env: py311
-            python-version: "3.11"
-=======
           - python-version: "3.9"
           - python-version: "3.12"
->>>>>>> ccf574c5
     defaults:
       run:
         shell: bash -l {0}

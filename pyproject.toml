--- conflicted
+++ resolved
@@ -98,12 +98,8 @@
   "nbsphinx",
   "nc-time-axis",
   "pooch",
-<<<<<<< HEAD
   "pybtex",
-  "sphinx",
-=======
   "sphinx >=7.0.0",
->>>>>>> 3779cc6d
   "sphinx-autobuild >=2024.4.16",
   "sphinx-autodoc-typehints",
   "sphinx-codeautolink",

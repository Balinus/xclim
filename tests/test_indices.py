--- conflicted
+++ resolved
@@ -3296,15 +3296,8 @@
 
 
 class TestSnowfallIntensity:
-<<<<<<< HEAD
-    def test_snowfall_intensity(self, prsnd_series):
-        mmday2ms = 86400000
-        prsnd = prsnd_series(np.array([0, 2, 0.3, 0.2, 4]) / mmday2ms)
-        out = xci.snowfall_intensity(prsnd)
-=======
     def test_snowfall_intensity(self, prsn_series):
         rate2flux = 86400
         prsn = prsn_series(np.array([0, 2, 0.3, 0.2, 4]) / rate2flux)
         out = xci.snowfall_intensity(prsn)
->>>>>>> 5ecd4129
         np.testing.assert_allclose(out, [3])
--- conflicted
+++ resolved
@@ -470,11 +470,7 @@
         [
             ("07-01", 210, 70),
             ("07-01", 190, 50),
-<<<<<<< HEAD
             ("04-01", 150, 0),  # date falls early
-=======
-            ("04-01", 150, np.nan),  # date falls early
->>>>>>> e36a41d4
             ("11-01", 150, 165),  # date ends late
             (None, 150, 10),  # no date, real length
         ],

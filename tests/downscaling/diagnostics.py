--- conflicted
+++ resolved
@@ -5,25 +5,16 @@
 from importlib import reload
 
 import numpy as np
-<<<<<<< HEAD
 import utils as tu
-import xarray as xr
-=======
->>>>>>> cb2ac8dc
 from matplotlib import pyplot as plt
 from scipy.stats import scoreatpercentile
 from scipy.stats.kde import gaussian_kde
 
-<<<<<<< HEAD
-from xclim.downscaling import dqm
-from xclim.downscaling import eqm
-from xclim.downscaling import qdm
-from xclim.downscaling.utils import adapt_freq
-=======
-from .conftest import _series as series
 from xclim.downscaling.correction import QuantileDeltaMapping
+from xclim.downscaling.examples import dqm
+from xclim.downscaling.examples import eqm
+from xclim.downscaling.examples import qdm
 from xclim.downscaling.processing import adapt_freq
->>>>>>> cb2ac8dc
 
 
 def synth_rainfall(shape, scale=1, wet_freq=0.25, size=1):
@@ -48,14 +39,11 @@
 def cannon_2015_figure_2():
     n = 10000
     obs, hist, fut = tu.cannon_2015_rvs(n, False)
-    qdm_tf = qdm.train(hist, fut, "*", "time")
-    fut_qdm = qdm.predict(obs, qdm_tf, interp="linear")
+    fut_qdm, qdm_tf = qdm(obs, hist, fut, "*", "time", interp="linear")
 
-    eqm_tf = eqm.train(hist, obs, "*", "time")
-    fut_eqm = eqm.predict(fut, eqm_tf, interp="linear")
+    fut_eqm, eqm_tf = eqm(obs, hist, fut, "*", "time", interp="linear")
 
-    dqm_tf = dqm.train(hist, obs, "*", "time")
-    fut_dqm = dqm.predict(fut, dqm_tf, interp="linear")
+    fut_dqm, dqm_tf = dqm(obs, hist, fut, "*", "time", interp="linear")
 
     fig, (ax1, ax2) = plt.subplots(1, 2, figsize=(11, 4))
     x = np.linspace(0, 105, 50)
@@ -139,19 +127,11 @@
     ax1.legend()
 
     # Compute qm factors
-<<<<<<< HEAD
-    qm_add = qdm.train(x, y, kind="+", group="time")
-    qm_mul = qdm.train(x, y, kind="*", group="time")
-
-    qm_add_p = qdm.train(xp, y, kind="+", group="time")
-    qm_mul_p = qdm.train(xp, y, kind="*", group="time")
-=======
     qm_add = QuantileDeltaMapping(kind="+", group="time").train(y, x).ds
     qm_mul = QuantileDeltaMapping(kind="*", group="time").train(y, x).ds
 
     qm_add_p = QuantileDeltaMapping(kind="+", group="time").train(y, xp).ds
     qm_mul_p = QuantileDeltaMapping(kind="*", group="time").train(y, xp).ds
->>>>>>> cb2ac8dc
 
     qm_add.cf.plot(ax=ax2, color="cyan", ls="--", label="+: y-x")
     qm_add_p.cf.plot(ax=ax2, color="cyan", label="+: y-xp")

{
 "cells": [
  {
   "cell_type": "markdown",
   "metadata": {},
   "source": [
    "# Workflow Examples \n",
    "\n",
    "\n",
    "`xclim` is built on very powerful multiprocessing and distributed computation libraries, notably `xarray` and `dask`.\n",
    "\n",
    "`xarray` is a python package making it easy to work with n-dimensional arrays. It labels axes with their names `[time, lat, lon, level]` instead of indices `[0,1,2,3]`, reducing the likelihood of bugs and making the code easier to understand. One of the key strengths of `xarray` is that it knows how to deal with non-standard calendars (we're looking at you, \"`360_days`\") and can easily resample daily time series to weekly, monthly, seasonal or annual periods.  Finally, `xarray` is tightly inegrated with `dask`, a package that can automatically parallelize operations.\n",
    "\n",
    "The following are a few examples to consult when using `xclim` to subset netCDF arrays and compute climate indicators, taking advantage of the parallel processing capabilities offered by `xarray` and `dask`. For more information about these projects, please see their documentation pages:\n",
    "\n",
    "* [xarray documentation](https://xarray.pydata.org/en/stable/)\n",
    "* [dask documentation](https://docs.dask.org/en/stable/)"
   ]
  },
  {
   "cell_type": "markdown",
   "metadata": {},
   "source": [
    "## Environment configuration"
   ]
  },
  {
   "cell_type": "code",
<<<<<<< HEAD
   "execution_count": 1,
=======
   "execution_count": null,
>>>>>>> 7e7ff976
   "metadata": {},
   "outputs": [],
   "source": [
    "# Imports for xclim and xarray\n",
    "import xclim as xc\n",
    "import numpy as np\n",
    "import xarray as xr\n",
    "xr.set_options(display_style='html')\n",
    "\n",
    "# File handling libraries\n",
    "import time\n",
    "import tempfile\n",
    "from pathlib import Path\n",
    "\n",
    "# Output folder\n",
    "output_folder = Path(tempfile.mkdtemp()) "
   ]
  },
  {
   "cell_type": "markdown",
   "metadata": {},
   "source": [
    "## Setting up the Dask client: parallel processing\n",
    "\n",
    "This step is not mandatory as dask will fall back to its \"single machine scheduler\" if a `Client` is not created (the case is this notebook). However, this default scheduler doesn't allow you to set the number of threads or a memory limit and doesn't start the dashboard, which can be quite useful to understand your task's progress.\n",
    "\n",
    "The `xarray` library will automatically connect to the dask scheduler when needed.\n",
    "\n",
<<<<<<< HEAD
    "* **[dask distributed documentation](https://distributed.dask.org/en/latest/)**\n",
    "\n"
   ]
  },
  {
   "cell_type": "code",
   "execution_count": 2,
   "metadata": {},
   "outputs": [
    {
     "data": {
      "text/html": [
       "<table style=\"border: 2px solid white;\">\n",
       "<tr>\n",
       "<td style=\"vertical-align: top; border: 0px solid white\">\n",
       "<h3 style=\"text-align: left;\">Client</h3>\n",
       "<ul style=\"text-align: left; list-style: none; margin: 0; padding: 0;\">\n",
       "  <li><b>Scheduler: </b>tcp://127.0.0.1:38229</li>\n",
       "  <li><b>Dashboard: </b><a href='http://127.0.0.1:8787/status' target='_blank'>http://127.0.0.1:8787/status</a>\n",
       "</ul>\n",
       "</td>\n",
       "<td style=\"vertical-align: top; border: 0px solid white\">\n",
       "<h3 style=\"text-align: left;\">Cluster</h3>\n",
       "<ul style=\"text-align: left; list-style:none; margin: 0; padding: 0;\">\n",
       "  <li><b>Workers: </b>2</li>\n",
       "  <li><b>Cores: </b>8</li>\n",
       "  <li><b>Memory: </b>8.00 GB</li>\n",
       "</ul>\n",
       "</td>\n",
       "</tr>\n",
       "</table>"
      ],
      "text/plain": [
       "<Client: 'tcp://127.0.0.1:38229' processes=2 threads=8, memory=8.00 GB>"
      ]
     },
     "execution_count": 2,
     "metadata": {},
     "output_type": "execute_result"
    }
   ],
   "source": [
=======
    "The dashboard link lets you see in real time how busy those workers are. More info : [dask distributed documentation](https://distributed.dask.org/en/latest/).\n",
    "\n",
    "```python\n",
>>>>>>> 7e7ff976
    "from distributed import Client\n",
    "\n",
    "# Depending on your workstation specifications, you may need to adjust these values.\n",
    "# On a single machine, n_workers=1 is usually better.\n",
    "client=Client(n_workers=1, threads_per_worker=4, memory_limit=\"4GB\") \n",
    "client\n",
    "```\n",
    "\n",
    "<table style=\"border: 2px solid white;\">\n",
    "<tr>\n",
    "<td style=\"vertical-align: top; border: 0px solid white\">\n",
    "<h3 style=\"text-align: left;\">Client</h3>\n",
    "<ul style=\"text-align: left; list-style: none; margin: 0; padding: 0;\">\n",
    "  <li><b>Scheduler: </b>tcp://127.0.0.1:36783</li>\n",
    "  <li><b>Dashboard: </b><a href='http://127.0.0.1:35847/status' target='_blank'>http://127.0.0.1:35847/status</a>\n",
    "</ul>\n",
    "</td>\n",
    "<td style=\"vertical-align: top; border: 0px solid white\">\n",
    "<h3 style=\"text-align: left;\">Cluster</h3>\n",
    "<ul style=\"text-align: left; list-style:none; margin: 0; padding: 0;\">\n",
    "  <li><b>Workers: </b>1</li>\n",
    "  <li><b>Cores: </b>4</li>\n",
    "  <li><b>Memory: </b>4.00 GB</li>\n",
    "</ul>\n",
    "</td>\n",
    "</tr>\n",
    "</table>"
   ]
  },
  {
   "cell_type": "code",
   "execution_count": 9,
   "metadata": {},
   "outputs": [
    {
     "data": {
      "text/plain": [
       "8787"
      ]
     },
     "execution_count": 9,
     "metadata": {},
     "output_type": "execute_result"
    }
   ],
   "source": [
    "client.scheduler_info()['services']['dashboard']"
   ]
  },
  {
   "cell_type": "markdown",
   "metadata": {},
   "source": [
    "## Creating xarray datasets\n",
    "\n",
    "To open a netCDF file with `xarray`, we use `xr.open_dataset(<path to file>)`. By default, the entire file is stored in one chunk, so there is no parallelism. To trigger parallel computations, we need to explicitly specify the **chunk size**. \n",
    "\n",
    "<div class=\"alert alert-info\">\n",
    "\n",
    "In this example, instead of opening a local file, we pass an *OPeNDAP* url to xarray. It retrieves the data automatically. Notice also that opening the dataset is quite fast. In fact, the data itself has not been downloaded yet, only the coordinates and the metadata. The downloads will be triggered only when the values need to be accessed directly.\n",
    "\n",
    "</div>\n",
    "\n",
    "`dask`'s parallelism is based on memory chunks. We need to tell `xarray` to split our netCDF array into chunks of a given size, and operations on each chunk of the array will automatically be dispatched to the workers. "
   ]
  },
  {
   "cell_type": "code",
   "execution_count": null,
   "metadata": {},
   "outputs": [],
   "source": [
    "data_url = 'https://pavics.ouranos.ca/twitcher/ows/proxy/thredds/dodsC/birdhouse/ouranos/cb-oura-1.0/ACCESS1-3/rcp85/day/ACCESS1-3_rcp85_day_allvars.ncml'"
   ]
  },
  {
   "cell_type": "code",
   "execution_count": null,
   "metadata": {},
   "outputs": [],
   "source": [
    "# Chunking in memory along the time dimension.\n",
    "# Note that the data type is a 'dask.array'. xarray will automatically use the dask scheduler.\n",
    "ds = xr.open_dataset(data_url, chunks={'time': 365, 'lat': 84, 'lon': 75}, drop_variables=['ts', 'time_vectors'])\n",
    "ds"
   ]
  },
  {
   "cell_type": "code",
   "execution_count": null,
   "metadata": {},
   "outputs": [],
   "source": [
    "print(ds.tasmin.chunks)"
   ]
  },
  {
   "cell_type": "markdown",
   "metadata": {},
   "source": [
    "## Multi-file datasets\n",
    "\n",
    "NetCDF files are often split into periods to keep file size manageable. A single dataset can be split in dozens of individual files. `xarray` has a function `open_mfdataset` that can open and aggregate a list of files and construct a unique *logical* dataset. `open_mfdataset` can aggregate files over coordinates (time, lat, lon) and variables. \n",
    "\n",
    "* Note that opening a multi-file dataset automatically chunks the array (one chunk per file).\n",
    "* Note also that because `xarray` reads every file metadata to place it in a logical order, it can take a while to load. "
   ]
  },
  {
   "cell_type": "code",
   "execution_count": null,
   "metadata": {},
   "outputs": [],
   "source": [
    "## Create multi-file data & chunks \n",
    "# ds = xr.open_mfdataset('/path/to/files*.nc')"
   ]
  },
  {
   "cell_type": "markdown",
   "metadata": {},
   "source": [
    "## Subsetting and selecting data with xarray\n",
    "xclim defines useful subsetting utilities in its [`subset`](../api.rst#module-xclim.subset) submodule. Those are presented in more details in the next example ([Subsetting with xclim](subset.ipynb)). Here, we will reduce the size of our data using the methods implemented in xarray ([docs here](http://xarray.pydata.org/en/stable/indexing.html))."
   ]
  },
  {
   "cell_type": "code",
   "execution_count": null,
   "metadata": {},
   "outputs": [],
   "source": [
    "ds2 = ds.sel(lat=slice(50, 45), lon=slice(-70, -65), time=slice('2090', '2100'))\n",
    "ds2.tasmin"
   ]
  },
  {
   "cell_type": "code",
   "execution_count": null,
   "metadata": {},
   "outputs": [],
   "source": [
    "ds3 = ds.sel(lat=46.8, lon=-71.22, method='nearest').sel(time='1993')\n",
    "ds3.tasmin"
   ]
  },
  {
   "cell_type": "markdown",
   "metadata": {},
   "source": [
    "## Climate index calculation & resampling frequencies\n",
    "\n",
    "`xclim` has two layers for the calculation of indicators. The bottom layer is composed of a list of functions that take one or more `xarray.DataArray`'s as input and return an `xarray.DataArray` as output. You'll find these functions in `xclim.indices`. The indicator's logic is contained in this function, as well as potential unit conversions, but it doesn't perform any data consistency checks (like if the time frequency is daily), and doesn't not adjust the meta data of the output array. \n",
    "\n",
    "The second layer are class instances that you'll find organized by *realm*. So far, there are three realms available in `xclim.atmos`, `xclim.seaIce` and `xclim.land`, the first one being the most exhaustive. Before running computations, these classes check if the input data is a daily average of the expected variable:\n",
    "\n",
    "1. If an indicator expects a daily mean and you pass it a daily max, a `warning` will be raised. \n",
    "2. After the computation, it also checks the number of values per period to make sure there are not missing values or `NaN` in the input data. If there are, the output is going to be set to `NaN`.  Ex. : If the indicator performs a yearly resampling but there are only 350 non-`NaN` values in one given year in the input data, that year's output will be `NaN`.\n",
    "3. The output units are set correctly as well as other properties of the output array, complying as much as possible with CF conventions. \n",
    "\n",
    "For new users, we suggest you use the classes found in `xclim.atmos` and others. If you know what you're doing and you want to circumvent the built-in checks, then you can use the `xclim.indices` directly. \n",
    "\n",
    "Almost all `xclim` indicators convert daily data to lower time frequencies, such as seasonal or annual values. This is done using `xarray.DataArray.resample` method. Resampling creates a grouped object over which you apply a reduction operation (e.g. mean, min, max). The list of available frequency is given in the link below, but the most often used are: \n",
    "\n",
    "- `YS`: annual starting in January\n",
    "- `YS-JUL`: annual starting in July\n",
    "- `MS`: monthly\n",
    "- `QS-DEC`: seasonal starting in December\n",
    "\n",
    "More info about this specification can be found in [pandas' documentation](http://pandas.pydata.org/pandas-docs/stable/user_guide/timeseries.html#timeseries-offset-aliases)\n",
    "\n",
    "Note - not all offsets in the link are supported by cftime objects in `xarray`.\n",
    "\n",
    "\n",
    "In the example below, we're computing the **annual maximum temperature of the daily maximum temperature (tx_max)**."
   ]
  },
  {
   "cell_type": "code",
   "execution_count": null,
   "metadata": {},
   "outputs": [],
   "source": [
    "out = xc.atmos.tx_max(ds2.tasmax, freq='YS')\n",
    "out"
   ]
  },
  {
   "cell_type": "markdown",
   "metadata": {},
   "source": [
    "<div class=\"alert alert-info\">\n",
    "\n",
    "If you execute the cell above, you'll see that this operation is quite fast. This a feature coming from dask. Read *Lazy computation*  further down.\n",
    "\n",
    "</div>"
   ]
  },
  {
   "cell_type": "markdown",
   "metadata": {},
   "source": [
    "### Comparison of **atmos** vs **indices** modules\n",
    "Using the `xclim.indices` module performs not checks and only fills the `units` attribute."
   ]
  },
  {
   "cell_type": "code",
   "execution_count": null,
   "metadata": {},
   "outputs": [],
   "source": [
    "out = xc.indices.tx_days_above(ds2.tasmax, thresh='30 C', freq='YS')\n",
    "out"
   ]
  },
  {
   "cell_type": "markdown",
   "metadata": {},
   "source": [
    "With `xclim.atmos`, checks are performed and many CF-compliant attributes are added:"
   ]
  },
  {
   "cell_type": "code",
   "execution_count": null,
   "metadata": {},
   "outputs": [],
   "source": [
    "out = xc.atmos.tx_days_above(ds2.tasmax, thresh='30 C', freq='YS')\n",
    "out"
   ]
  },
  {
   "cell_type": "code",
   "execution_count": null,
   "metadata": {},
   "outputs": [],
   "source": [
    "# We have created an xarray data-array - We can insert this into an output xr.Dataset object with a copy of the original dataset global attrs\n",
    "dsOut = xr.Dataset(attrs=ds2.attrs)\n",
    "\n",
    "# Add our climate index as a data variable to the dataset\n",
    "dsOut[out.name] = out\n",
    "dsOut"
   ]
  },
  {
   "cell_type": "markdown",
   "metadata": {},
   "source": [
    "## *Lazy* computation - Nothing has been computed so far !\n",
    "\n",
    "If you look at the output of those operations, they're identified as `dask.array` objects. What happens is that `dask` creates a chain of operations that when executed, will yield the values we want. We have thus far only created a schedule of tasks with a small preview and not done any actual computations. You can trigger computations by using the `load` or `compute` method, or writing the output to disk via `to_netcdf`. Of course, calling `.plot()` will also trigger the computation."
   ]
  },
  {
   "cell_type": "code",
   "execution_count": null,
   "metadata": {},
   "outputs": [],
   "source": [
    "%%time\n",
    "output_file = output_folder / 'test_tx_days_above.nc'\n",
    "dsOut.to_netcdf(output_file)"
   ]
  },
  {
   "cell_type": "markdown",
   "metadata": {},
   "source": [
    "*(Times may of course vary depending on the machine and the Client settings)*\n",
    "\n",
    "### Performance tips\n",
    "#### Optimizing the chunk size\n",
    "\n",
    "You can improve performance by being smart about chunk sizes. If chunks are too small, there is a lot of time lost in overhead. If chunks are too large, you may end up exceeding the individual worker memory limit."
   ]
  },
  {
   "cell_type": "code",
   "execution_count": null,
   "metadata": {},
   "outputs": [],
   "source": [
    "print(ds2.chunks['time'])"
   ]
  },
  {
   "cell_type": "code",
   "execution_count": null,
   "metadata": {},
   "outputs": [],
   "source": [
    "# rechunk data in memory for the entire grid  \n",
    "ds2c = ds2.chunk(chunks={'time': 365})\n",
    "print(ds2c.chunks['time'])"
   ]
  },
  {
   "cell_type": "code",
   "execution_count": null,
   "metadata": {},
   "outputs": [],
   "source": [
    "%%time\n",
    "out = xc.atmos.tx_days_above(ds2c.tasmax, thresh='30 C', freq='YS')\n",
    "dsOut = xr.Dataset(data_vars=None, coords=out.coords, attrs=ds.attrs)\n",
    "dsOut[out.name] = out\n",
    "\n",
    "output_file = output_folder / 'test_tx_max.nc'\n",
    "dsOut.to_netcdf(output_file)"
   ]
  },
  {
   "cell_type": "markdown",
   "metadata": {},
   "source": [
    "#### Loading the data in memory\n",
    "If the dataset is relatively small, it might be more efficient to simply load the data into the memory and use  numpy arrays instead of dask arrays."
   ]
  },
  {
   "cell_type": "code",
   "execution_count": null,
   "metadata": {},
   "outputs": [],
   "source": [
    "# ds4 = ds3.load()"
   ]
  },
  {
   "cell_type": "code",
   "execution_count": null,
   "metadata": {},
   "outputs": [],
   "source": []
  }
 ],
 "metadata": {
  "celltoolbar": "Raw Cell Format",
  "kernelspec": {
   "display_name": "Python 3",
   "language": "python",
   "name": "python3"
  },
  "language_info": {
   "codemirror_mode": {
    "name": "ipython",
    "version": 3
   },
   "file_extension": ".py",
   "mimetype": "text/x-python",
   "name": "python",
   "nbconvert_exporter": "python",
   "pygments_lexer": "ipython3",
<<<<<<< HEAD
   "version": "3.7.5"
=======
   "version": "3.8.1"
>>>>>>> 7e7ff976
  }
 },
 "nbformat": 4,
 "nbformat_minor": 2
}<|MERGE_RESOLUTION|>--- conflicted
+++ resolved
@@ -26,11 +26,7 @@
   },
   {
    "cell_type": "code",
-<<<<<<< HEAD
-   "execution_count": 1,
-=======
-   "execution_count": null,
->>>>>>> 7e7ff976
+   "execution_count": null,
    "metadata": {},
    "outputs": [],
    "source": [
@@ -59,54 +55,9 @@
     "\n",
     "The `xarray` library will automatically connect to the dask scheduler when needed.\n",
     "\n",
-<<<<<<< HEAD
-    "* **[dask distributed documentation](https://distributed.dask.org/en/latest/)**\n",
-    "\n"
-   ]
-  },
-  {
-   "cell_type": "code",
-   "execution_count": 2,
-   "metadata": {},
-   "outputs": [
-    {
-     "data": {
-      "text/html": [
-       "<table style=\"border: 2px solid white;\">\n",
-       "<tr>\n",
-       "<td style=\"vertical-align: top; border: 0px solid white\">\n",
-       "<h3 style=\"text-align: left;\">Client</h3>\n",
-       "<ul style=\"text-align: left; list-style: none; margin: 0; padding: 0;\">\n",
-       "  <li><b>Scheduler: </b>tcp://127.0.0.1:38229</li>\n",
-       "  <li><b>Dashboard: </b><a href='http://127.0.0.1:8787/status' target='_blank'>http://127.0.0.1:8787/status</a>\n",
-       "</ul>\n",
-       "</td>\n",
-       "<td style=\"vertical-align: top; border: 0px solid white\">\n",
-       "<h3 style=\"text-align: left;\">Cluster</h3>\n",
-       "<ul style=\"text-align: left; list-style:none; margin: 0; padding: 0;\">\n",
-       "  <li><b>Workers: </b>2</li>\n",
-       "  <li><b>Cores: </b>8</li>\n",
-       "  <li><b>Memory: </b>8.00 GB</li>\n",
-       "</ul>\n",
-       "</td>\n",
-       "</tr>\n",
-       "</table>"
-      ],
-      "text/plain": [
-       "<Client: 'tcp://127.0.0.1:38229' processes=2 threads=8, memory=8.00 GB>"
-      ]
-     },
-     "execution_count": 2,
-     "metadata": {},
-     "output_type": "execute_result"
-    }
-   ],
-   "source": [
-=======
     "The dashboard link lets you see in real time how busy those workers are. More info : [dask distributed documentation](https://distributed.dask.org/en/latest/).\n",
     "\n",
     "```python\n",
->>>>>>> 7e7ff976
     "from distributed import Client\n",
     "\n",
     "# Depending on your workstation specifications, you may need to adjust these values.\n",
@@ -137,26 +88,6 @@
    ]
   },
   {
-   "cell_type": "code",
-   "execution_count": 9,
-   "metadata": {},
-   "outputs": [
-    {
-     "data": {
-      "text/plain": [
-       "8787"
-      ]
-     },
-     "execution_count": 9,
-     "metadata": {},
-     "output_type": "execute_result"
-    }
-   ],
-   "source": [
-    "client.scheduler_info()['services']['dashboard']"
-   ]
-  },
-  {
    "cell_type": "markdown",
    "metadata": {},
    "source": [
@@ -463,11 +394,7 @@
    "name": "python",
    "nbconvert_exporter": "python",
    "pygments_lexer": "ipython3",
-<<<<<<< HEAD
-   "version": "3.7.5"
-=======
    "version": "3.8.1"
->>>>>>> 7e7ff976
   }
  },
  "nbformat": 4,

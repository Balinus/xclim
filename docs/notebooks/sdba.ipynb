--- conflicted
+++ resolved
@@ -440,12 +440,8 @@
    "cell_type": "markdown",
    "metadata": {},
    "source": [
-<<<<<<< HEAD
     "### Fourth example : Dynamical Optimal Transport Correction - Robin et al. 2019\n",
     "Robin, Vrac, Naveau and Yiou presented the dOTC multivariate bias correction method in a [2019 paper](https://hess.copernicus.org/articles/23/773/2019/).\n",
-=======
-    "### Fourth example : Multivariate bias-adjustment (Cannon, 2018)\n",
->>>>>>> c3bfa570
     "\n",
     "Here, we use optimal transport to find mappings between reference, simulated historical and simulated future data. Following these mappings, future simulation is corrected by applying the temporal evolution of model data to the reference.\n",
     "\n",
@@ -480,7 +476,6 @@
     "\n",
     "dhist = dsim.sel(time=slice(\"1981\", \"2010\"))\n",
     "dsim = dsim.sel(time=slice(\"2041\", \"2070\"))\n",
-<<<<<<< HEAD
     "dref"
    ]
   },
@@ -640,8 +635,6 @@
     "# Adjust both hist and sim, we'll feed both to the Npdf transform.\n",
     "scenh_pr = QDMpr.adjust(dhist.pr)\n",
     "scens_pr = QDMpr.adjust(dsim.pr)\n",
-=======
->>>>>>> c3bfa570
     "\n",
     "# Stack variables : Dataset -> DataArray with `multivar` dimension\n",
     "dref, dhist, dsim = (sdba.stack_variables(da) for da in (dref, dhist, dsim))"

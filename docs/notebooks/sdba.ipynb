--- conflicted
+++ resolved
@@ -596,11 +596,7 @@
    "name": "python",
    "nbconvert_exporter": "python",
    "pygments_lexer": "ipython3",
-<<<<<<< HEAD
-   "version": "3.11.7"
-=======
    "version": "3.12.2"
->>>>>>> 0e0df04d
   },
   "toc": {
    "base_numbering": 1,

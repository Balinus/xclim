--- conflicted
+++ resolved
@@ -17,15 +17,8 @@
  - geopandas>=0.7
  - dask>=2.6.0
  - bottleneck>=1.3.1,<1.4
-<<<<<<< HEAD
- - pyproj>=2.4
- - pint==0.9
- - boltons>=19.0
- - scikit-learn>=0.21.3
- - Click
-=======
  - pyproj>=2.5
  - pint>=0.9
  - boltons>=20.1
  - scikit-learn>=0.21.3
->>>>>>> 7e7ff976
+ - Click
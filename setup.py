#!/usr/bin/env python
# -*- coding: utf-8 -*-
"""The setup script."""
from setuptools import find_packages, setup

NAME = "xclim"
DESCRIPTION = "Derived climate variables built with xarray."
URL = "https://github.com/Ouranosinc/xclim"
AUTHOR = "Travis Logan"
AUTHOR_EMAIL = "logan.travis@ouranos.ca"
REQUIRES_PYTHON = ">=3.6.0"
VERSION = "0.25.1-beta"
LICENSE = "Apache Software License 2.0"

with open("README.rst") as readme_file:
    readme = readme_file.read()

with open("HISTORY.rst") as history_file:
    history = history_file.read()

requirements = [
    "numpy>=1.16",
    "xarray>=0.17",
    "scipy>=1.2",
    "numba",
    "pandas>=0.23",
    "cftime>=1.4.1",
    "dask[array]>=2.6",
    "pint>=0.9",
    "bottleneck~=1.3.1",
    "boltons>=20.1",
    "scikit-learn>=0.21.3",
    "Click",
    "packaging>=20.0",
<<<<<<< HEAD
    "pyyaml",
=======
    "jsonpickle",
>>>>>>> 70c4e856
]

setup_requirements = ["pytest-runner", "wheel"]

test_requirements = ["pytest", "tox", "xdoctest", "pooch"]

docs_requirements = [
    "sphinx",
    "sphinx-rtd-theme",
    "nbsphinx",
    "ipython",
    "ipykernel",
    "jupyter_client",
    "matplotlib",
    "netCDF4",
    "nc-time-axis",
    "distributed>=2.0",
    "pooch",
]

gis_requirements = ["clisops>=0.4.0"]

dev_requirements = []
with open("requirements_dev.txt") as dev:
    for dependency in dev.readlines():
        dev_requirements.append(dependency)

KEYWORDS = "xclim climate climatology netcdf gridded analysis"

setup(
    author=AUTHOR,
    author_email=AUTHOR_EMAIL,
    classifiers=[
        "Development Status :: 4 - Beta",
        "Intended Audience :: Developers",
        "Intended Audience :: Science/Research",
        "License :: OSI Approved :: Apache Software License",
        "Natural Language :: English",
        "Operating System :: OS Independent",
        "Programming Language :: Python :: 3",
        "Programming Language :: Python :: 3.7",
        "Programming Language :: Python :: 3.8",
        "Programming Language :: Python :: 3.9",
        "Topic :: Scientific/Engineering :: Atmospheric Science",
    ],
    description=DESCRIPTION,
    python_requires=REQUIRES_PYTHON,
    install_requires=requirements,
    license=LICENSE,
    long_description=readme + "\n\n" + history,
    long_description_content_type="text/x-rst",
    include_package_data=True,
    keywords=KEYWORDS,
    name=NAME,
    packages=find_packages(),
    setup_requires=setup_requirements,
    test_suite="tests",
    tests_require=test_requirements,
    entry_points="""
        [console_scripts]
        xclim=xclim.cli:cli
    """,
    extras_require={
        "docs": docs_requirements,
        "dev": dev_requirements,
        "gis": gis_requirements,
    },
    url=URL,
    version=VERSION,
    zip_safe=False,
)<|MERGE_RESOLUTION|>--- conflicted
+++ resolved
@@ -32,11 +32,8 @@
     "scikit-learn>=0.21.3",
     "Click",
     "packaging>=20.0",
-<<<<<<< HEAD
     "pyyaml",
-=======
     "jsonpickle",
->>>>>>> 70c4e856
 ]
 
 setup_requirements = ["pytest-runner", "wheel"]
